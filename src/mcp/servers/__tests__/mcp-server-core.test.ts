--- conflicted
+++ resolved
@@ -20,7 +20,6 @@
 import { pluginRegistry } from '../../../../config/ontology/plugins.config';
 
 // Mock dependencies
-<<<<<<< HEAD
 jest.mock('tsyringe');
 jest.mock('../../../../config/ontology/plugins.config');
 jest.mock('fs');
@@ -30,42 +29,7 @@
   resolve: jest.fn(),
 };
 
-=======
-jest.mock('@shared/utils/logger', () => ({
-  logger: {
-    info: jest.fn(),
-    warn: jest.fn(),
-    error: jest.fn()
-  }
-}));
-
-jest.mock('../../../bootstrap', () => ({
-  bootstrap: jest.fn()
-}));
-
-jest.mock('../../../../config/ontology/plugins.config', () => ({
-  pluginRegistry: {
-    disableAllPlugins: jest.fn(),
-    setPluginEnabled: jest.fn(),
-    getPluginSummary: jest.fn(() => ({
-      enabled: ['procurement', 'fibo']
-    }))
-  }
-}));
-
-jest.mock('tsyringe', () => ({
-  container: {
-    resolve: jest.fn((service: any) => {
-      // This will be replaced in beforeEach
-      return undefined;
-    })
-  },
-  singleton: jest.fn(() => (target: any) => target),
-  injectable: jest.fn(() => (target: any) => target)
-}));
-
-// Mock OntologyService
->>>>>>> 59d215e5
+
 const mockOntologyService = {
   getAllOntologies: jest.fn(),
   getAllEntityTypes: jest.fn(),
@@ -92,7 +56,7 @@
   beforeEach(() => {
     jest.clearAllMocks();
     
-<<<<<<< HEAD
+
     // Setup container mock
     (container as any).resolve = mockContainer.resolve;
     
@@ -101,7 +65,7 @@
     
     // Setup environment variables
     process.env.NEO4J_DATABASE = 'test-db';
-=======
+
     // Set up the container mock to return our mockOntologyService
     const { container } = require('tsyringe');
     container.resolve.mockImplementation((service: any) => {
@@ -110,7 +74,7 @@
       }
       return undefined;
     });
->>>>>>> 59d215e5
+
   });
 
   afterEach(() => {
