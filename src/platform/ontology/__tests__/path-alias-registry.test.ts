import { PathAliasRegistry } from '../path-alias-registry';
import * as path from 'path';
import * as fs from 'fs';

// Mock fs module
jest.mock('fs', () => ({
<<<<<<< HEAD
  existsSync: jest.fn(() => true),
  readFileSync: jest.fn(),
  writeFileSync: jest.fn()
}));
const mockFs = fs as jest.Mocked<typeof fs>;

=======
  existsSync: jest.fn(),
  readFileSync: jest.fn(),
  writeFileSync: jest.fn(),
}));

const mockFs = fs as jest.Mocked<typeof fs>;

>>>>>>> 59d215e5
describe('PathAliasRegistry', () => {
  let registry: PathAliasRegistry;
  const mockCwd = '/mock/project/root';

  beforeEach(() => {
    // Reset mocks
    jest.clearAllMocks();
    
    // Mock process.cwd
    jest.spyOn(process, 'cwd').mockReturnValue(mockCwd);
    
    // Mock fs.existsSync to return true for all paths by default
    mockFs.existsSync.mockReturnValue(true);
<<<<<<< HEAD
    
    // Mock fs.readFileSync and fs.writeFileSync
    mockFs.readFileSync.mockReturnValue('{"compilerOptions": {}}');
    mockFs.writeFileSync.mockImplementation(() => {});
=======
>>>>>>> 59d215e5
    
    // Get fresh instance
    registry = PathAliasRegistry.getInstance();
  });

  afterEach(() => {
    // Clear the singleton instance
    (PathAliasRegistry as any).instance = undefined;
  });

  describe('getInstance', () => {
    it('should return the same instance on multiple calls', () => {
      const instance1 = PathAliasRegistry.getInstance();
      const instance2 = PathAliasRegistry.getInstance();
      expect(instance1).toBe(instance2);
    });
  });

  describe('registerPluginAliases', () => {
    it('should register aliases for a plugin', () => {
      const pluginName = 'test-plugin';
      const aliases = {
        '@test/*': '*',
        '@test/entities': 'entities',
        '@test/services': 'services'
      };

      registry.registerPluginAliases(pluginName, aliases);

      const registeredAliases = registry.getRegisteredAliases();
      expect(registeredAliases.get('@test/*')).toBe(path.resolve(mockCwd, 'ontologies', pluginName, '*'));
      expect(registeredAliases.get('@test/entities')).toBe(path.resolve(mockCwd, 'ontologies', pluginName, 'entities'));
      expect(registeredAliases.get('@test/services')).toBe(path.resolve(mockCwd, 'ontologies', pluginName, 'services'));
    });

    it('should warn when alias target does not exist', () => {
      const consoleSpy = jest.spyOn(console, 'warn').mockImplementation();
      
<<<<<<< HEAD
      // Mock fs.existsSync to return false for nonexistent paths
=======
      // Mock fs.existsSync to return false for paths containing 'nonexistent'
>>>>>>> 59d215e5
      mockFs.existsSync.mockImplementation((filePath: any) => {
        const pathString = filePath.toString();
        return !pathString.includes('nonexistent');
      });

      const pluginName = 'test-plugin';
      const aliases = {
        '@test/existing': 'existing',
        '@test/nonexistent': 'nonexistent'
      };

      registry.registerPluginAliases(pluginName, aliases);

      expect(consoleSpy).toHaveBeenCalledWith(
        expect.stringContaining('Path alias target does not exist')
      );

      const registeredAliases = registry.getRegisteredAliases();
      expect(registeredAliases.get('@test/existing')).toBeDefined();
      expect(registeredAliases.get('@test/nonexistent')).toBeUndefined();

      consoleSpy.mockRestore();
      
      // Reset the mock for other tests
      mockFs.existsSync.mockReturnValue(true);
    });
  });

  describe('getPluginAliases', () => {
    it('should return aliases for a specific plugin', () => {
      const pluginName = 'test-plugin';
      const aliases = {
        '@test/*': '*',
        '@test/entities': 'entities',
        '@other/*': '*'
      };

      registry.registerPluginAliases(pluginName, aliases);
      registry.registerPluginAliases('other', { '@other/*': '*' });

      const pluginAliases = registry.getPluginAliases('test');
      expect(pluginAliases['@test/*']).toBeDefined();
      expect(pluginAliases['@test/entities']).toBeDefined();
      expect(pluginAliases['@other/*']).toBeUndefined();
    });
  });

  describe('clear', () => {
    it('should clear all registered aliases', () => {
      const aliases = {
        '@test/*': '*',
        '@test/entities': 'entities'
      };

      registry.registerPluginAliases('test', aliases);
      expect(registry.getRegisteredAliases().size).toBe(2);

      registry.clear();
      expect(registry.getRegisteredAliases().size).toBe(0);
    });
  });

  describe('updateTsConfig', () => {
    it('should update tsconfig.json with registered aliases', () => {
      const mockTsConfig = {
        compilerOptions: {
          paths: {
            '@existing/*': ['existing/path']
          }
        }
      };

      mockFs.readFileSync.mockReturnValue(JSON.stringify(mockTsConfig));
      mockFs.writeFileSync.mockImplementation(() => {});

      const aliases = {
        '@test/*': '*',
        '@test/entities': 'entities'
      };

      registry.registerPluginAliases('test', aliases);
      registry.updateTsConfig();

      expect(mockFs.readFileSync).toHaveBeenCalledWith(
        path.join(mockCwd, 'tsconfig.json'),
        'utf8'
      );

      expect(mockFs.writeFileSync).toHaveBeenCalledWith(
        path.join(mockCwd, 'tsconfig.json'),
        expect.stringContaining('@test/*')
      );
    });

    it('should handle missing tsconfig.json gracefully', () => {
      mockFs.existsSync.mockReturnValue(false);
      const consoleSpy = jest.spyOn(console, 'warn').mockImplementation();

      registry.updateTsConfig();

      expect(consoleSpy).toHaveBeenCalledWith(
        expect.stringContaining('tsconfig.json not found')
      );

      consoleSpy.mockRestore();
    });

    it('should create paths section if it does not exist', () => {
      const mockTsConfig = {
        compilerOptions: {}
      };

      mockFs.readFileSync.mockReturnValue(JSON.stringify(mockTsConfig));
      mockFs.writeFileSync.mockImplementation(() => {});

      const aliases = {
        '@test/*': '*'
      };

      registry.registerPluginAliases('test', aliases);
      registry.updateTsConfig();

      expect(mockFs.writeFileSync).toHaveBeenCalled();
      const writeCall = mockFs.writeFileSync.mock.calls[0];
      const writtenContent = writeCall[1] as string;
      const parsedContent = JSON.parse(writtenContent);

      expect(parsedContent.compilerOptions.paths).toBeDefined();
      expect(parsedContent.compilerOptions.paths['@test/*']).toBeDefined();
    });
  });
}); <|MERGE_RESOLUTION|>--- conflicted
+++ resolved
@@ -4,22 +4,13 @@
 
 // Mock fs module
 jest.mock('fs', () => ({
-<<<<<<< HEAD
+
   existsSync: jest.fn(() => true),
   readFileSync: jest.fn(),
   writeFileSync: jest.fn()
 }));
 const mockFs = fs as jest.Mocked<typeof fs>;
 
-=======
-  existsSync: jest.fn(),
-  readFileSync: jest.fn(),
-  writeFileSync: jest.fn(),
-}));
-
-const mockFs = fs as jest.Mocked<typeof fs>;
-
->>>>>>> 59d215e5
 describe('PathAliasRegistry', () => {
   let registry: PathAliasRegistry;
   const mockCwd = '/mock/project/root';
@@ -33,13 +24,11 @@
     
     // Mock fs.existsSync to return true for all paths by default
     mockFs.existsSync.mockReturnValue(true);
-<<<<<<< HEAD
     
     // Mock fs.readFileSync and fs.writeFileSync
     mockFs.readFileSync.mockReturnValue('{"compilerOptions": {}}');
     mockFs.writeFileSync.mockImplementation(() => {});
-=======
->>>>>>> 59d215e5
+
     
     // Get fresh instance
     registry = PathAliasRegistry.getInstance();
@@ -78,11 +67,7 @@
     it('should warn when alias target does not exist', () => {
       const consoleSpy = jest.spyOn(console, 'warn').mockImplementation();
       
-<<<<<<< HEAD
       // Mock fs.existsSync to return false for nonexistent paths
-=======
-      // Mock fs.existsSync to return false for paths containing 'nonexistent'
->>>>>>> 59d215e5
       mockFs.existsSync.mockImplementation((filePath: any) => {
         const pathString = filePath.toString();
         return !pathString.includes('nonexistent');
