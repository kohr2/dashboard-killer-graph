{
  "name": "procurement",
  "source": {
    "url": "https://raw.githubusercontent.com/OP-TED/ePO/master/implementation/ePO_core/owl_ontology/ePO_core.rdf",
    "type": "owl",
    "version": "2024.06",
    "description": "eProcurement Ontology (ePO) by Publications Office of the EU"
  },
  "entities": [
    {
      "name": "AccessTerm",
      "description": {
        "_": "Conditions and stipulations about where and how to access the Procurement Documents.",
        "xml:lang": "en"
      },
      "properties": {
        "label": {
          "type": "string",
          "description": "Preferred label for this entity"
        },
        "definition": {
          "type": "string",
          "description": "Detailed definition of this entity"
        },
        "historyNote": {
          "type": "string",
          "description": "Version history and approval information"
        },
        "alternativeLabels": [
          "Term"
        ]
      },
      "keyProperties": [
        "name"
      ],
      "vectorIndex": true,
      "documentation": "http://data.europa.eu/a4g/ontology#AccessTerm",
      "parent": "Term"
    },
    {
      "name": "AcquiringCentralPurchasingBody",
      "description": {
        "_": "Role of an Agent procuring activities conducted on a permanent basis in the form of the acquisition of supplies and/or services intended for other Buyers. Additional Information: In Public Procurement the Role of Acquiring Central Purchasing Body is carried out by a Central Purchasing Body for other Contracting Authorities.",
        "xml:lang": "en"
      },
      "properties": {
        "label": {
          "type": "string",
          "description": "Preferred label for this entity"
        },
        "definition": {
          "type": "string",
          "description": "Detailed definition of this entity"
        },
        "historyNote": {
          "type": "string",
          "description": "Version history and approval information"
        },
        "alternativeLabels": [
          "CentralPurchasingBody"
        ]
      },
      "keyProperties": [
        "name"
      ],
      "vectorIndex": true,
      "documentation": "http://data.europa.eu/a4g/ontology#AcquiringCentralPurchasingBody",
      "parent": "CentralPurchasingBody"
    },
    {
      "name": "AcquiringParty",
      "description": {
        "_": "The Role of an Agent that acts on the buying side of a Procurement Process.",
        "xml:lang": "en"
      },
      "properties": {
        "label": {
          "type": "string",
          "description": "Preferred label for this entity"
        },
        "definition": {
          "type": "string",
          "description": "Detailed definition of this entity"
        },
        "alternativeLabels": [
          "AgentInRole"
        ]
      },
      "keyProperties": [
        "name"
      ],
      "vectorIndex": true,
      "documentation": "http://data.europa.eu/a4g/ontology#AcquiringParty",
      "parent": "AgentInRole"
    },
    {
      "name": "AdHocChannel",
      "description": {
        "_": "Web page where tools and devices for electronic communication that are not generally available can be downloaded free of charge.",
        "xml:lang": "en"
      },
      "properties": {
        "label": {
          "type": "string",
          "description": "Preferred label for this entity"
        },
        "definition": {
          "type": "string",
          "description": "Detailed definition of this entity"
        },
        "historyNote": {
          "type": "string",
          "description": "Version history and approval information"
        }
      },
      "keyProperties": [
        "name"
      ],
      "vectorIndex": true,
      "documentation": "http://data.europa.eu/a4g/ontology#AdHocChannel",
      "parent": "Channel"
    },
    {
      "name": "AgentInRole",
      "description": {
        "_": "Relative concept that ties an Agent to a part they play in a given Situational Context. Additional information: The classification of roles is based is based on the degree of involvement into the Procurement Process: - Primary (Procurement) Pole is directly involved in the Procurement Process; - Secondary (Procurement sub-) Role is secondary to the Procurement Process - Tertiary (Related) Role is not involved in the Procurement Process.",
        "xml:lang": "en"
      },
      "properties": {
        "label": {
          "type": "string",
          "description": "Preferred label for this entity"
        },
        "definition": {
          "type": "string",
          "description": "Detailed definition of this entity"
        }
      },
      "keyProperties": [
        "name"
      ],
      "vectorIndex": true,
      "documentation": "http://data.europa.eu/a4g/ontology#AgentInRole"
    },
    {
      "name": "AuxiliaryParty",
      "description": {
        "_": "Role of an Agent who may be mentioned in the information exchanged during the Procurement Process but who does not play an active part in it.",
        "xml:lang": "en"
      },
      "properties": {
        "label": {
          "type": "string",
          "description": "Preferred label for this entity"
        },
        "definition": {
          "type": "string",
          "description": "Detailed definition of this entity"
        },
        "alternativeLabels": [
          "AgentInRole"
        ]
      },
      "keyProperties": [
        "name"
      ],
      "vectorIndex": true,
      "documentation": "http://data.europa.eu/a4g/ontology#AuxiliaryParty",
      "parent": "AgentInRole"
    },
    {
      "name": "AwardCriteriaSummary",
      "description": {
        "_": "Overview of the Award Criteria.",
        "xml:lang": "en"
      },
      "properties": {
        "label": {
          "type": "string",
          "description": "Preferred label for this entity"
        },
        "definition": {
          "type": "string",
          "description": "Detailed definition of this entity"
        },
        "historyNote": {
          "type": "string",
          "description": "Version history and approval information"
        },
        "alternativeLabels": [
          "ProcurementCriteriaSummary"
        ]
      },
      "keyProperties": [
        "name"
      ],
      "vectorIndex": true,
      "documentation": "http://data.europa.eu/a4g/ontology#AwardCriteriaSummary",
      "parent": "ProcurementCriteriaSummary"
    },
    {
      "name": "AwardCriterion",
      "description": {
        "_": "Criterion that describes a Requirement that the Tender needs to resolve and on which the Tender is evaluated and ranked.",
        "xml:lang": "en"
      },
      "properties": {
        "label": {
          "type": "string",
          "description": "Preferred label for this entity"
        },
        "definition": {
          "type": "string",
          "description": "Detailed definition of this entity"
        },
        "historyNote": {
          "type": "string",
          "description": "Version history and approval information"
        },
        "alternativeLabels": [
          "ProcurementCriterion"
        ]
      },
      "keyProperties": [
        "name"
      ],
      "vectorIndex": true,
      "documentation": "http://data.europa.eu/a4g/ontology#AwardCriterion",
      "parent": "ProcurementCriterion"
    },
    {
      "name": "AwardDecision",
      "description": {
        "_": "Resolution of the Buyer as to the result of the Procurement Procedure.",
        "xml:lang": "en"
      },
      "properties": {
        "label": {
          "type": "string",
          "description": "Preferred label for this entity"
        },
        "definition": {
          "type": "string",
          "description": "Detailed definition of this entity"
        },
        "historyNote": {
          "type": "string",
          "description": "Version history and approval information"
        }
      },
      "keyProperties": [
        "name"
      ],
      "vectorIndex": true,
      "documentation": "http://data.europa.eu/a4g/ontology#AwardDecision"
    },
    {
      "name": "Awarder",
      "description": {
        "_": "A Role of an Agent that signs the Award Decision. Additional information: BT-08 can be Awarding CBP; BG-03 is the Buyer. But Awarding CPB is not the same as the Buyer; the organisations may differ for these roles. Having the Awarder Role allows us to specify which Organisation is involved in the Award Decision.",
        "xml:lang": "en"
      },
      "properties": {
        "label": {
          "type": "string",
          "description": "Preferred label for this entity"
        },
        "definition": {
          "type": "string",
          "description": "Detailed definition of this entity"
        },
        "alternativeLabels": [
          "AcquiringParty"
        ]
      },
      "keyProperties": [
        "name"
      ],
      "vectorIndex": true,
      "documentation": "http://data.europa.eu/a4g/ontology#Awarder",
      "parent": "AcquiringParty"
    },
    {
      "name": "AwardEvaluationTerm",
      "description": {
        "_": "Conditions and stipulations defining particularities of the evaluation of Award Criteria.",
        "xml:lang": "en"
      },
      "properties": {
        "label": {
          "type": "string",
          "description": "Preferred label for this entity"
        },
        "definition": {
          "type": "string",
          "description": "Detailed definition of this entity"
        },
        "alternativeLabels": [
          "EvaluationTerm"
        ]
      },
      "keyProperties": [
        "name"
      ],
      "vectorIndex": true,
      "documentation": "http://data.europa.eu/a4g/ontology#AwardEvaluationTerm",
      "parent": "EvaluationTerm"
    },
    {
      "name": "AwardingCentralPurchasingBody",
      "description": {
        "_": "Role of an Agent procuring activities conducted on a permanent basis in the form of the award of Public Contracts or the conclusion of Framework Agreements for works, supplies or services intended for other Buyers. Additional Information: In Public Procurement the Role of Awarding Central purchasing Body is carried out by a Central Purchasing Body for other Contracting Authorities.",
        "xml:lang": "en"
      },
      "properties": {
        "label": {
          "type": "string",
          "description": "Preferred label for this entity"
        },
        "definition": {
          "type": "string",
          "description": "Detailed definition of this entity"
        },
        "historyNote": {
          "type": "string",
          "description": "Version history and approval information"
        },
        "alternativeLabels": [
          "CentralPurchasingBody"
        ]
      },
      "keyProperties": [
        "name"
      ],
      "vectorIndex": true,
      "documentation": "http://data.europa.eu/a4g/ontology#AwardingCentralPurchasingBody",
      "parent": "CentralPurchasingBody"
    },
    {
      "name": "AwardOutcome",
      "description": {
        "_": "Result concerning the competition that was attributed by the Awarder.",
        "xml:lang": "en"
      },
      "properties": {
        "label": {
          "type": "string",
          "description": "Preferred label for this entity"
        },
        "definition": {
          "type": "string",
          "description": "Detailed definition of this entity"
        },
        "historyNote": {
          "type": "string",
          "description": "Version history and approval information"
        },
        "alternativeLabels": [
          "ContextualProjection"
        ]
      },
      "keyProperties": [
        "name"
      ],
      "vectorIndex": true,
      "documentation": "http://data.europa.eu/a4g/ontology#AwardOutcome",
      "parent": "ContextualProjection"
    },
    {
      "name": "BudgetProvider",
      "description": {
        "_": "A role of an agent whose Budget is used to pay for the Contract.",
        "xml:lang": "en"
      },
      "properties": {
        "label": {
          "type": "string",
          "description": "Preferred label for this entity"
        },
        "definition": {
          "type": "string",
          "description": "Detailed definition of this entity"
        },
        "alternativeLabels": [
          "AcquiringParty"
        ]
      },
      "keyProperties": [
        "name"
      ],
      "vectorIndex": true,
      "documentation": "http://data.europa.eu/a4g/ontology#BudgetProvider",
      "parent": "AcquiringParty"
    },
    {
      "name": "Business",
      "description": {
        "_": "A private law company registered in a national registry.",
        "xml:lang": "en"
      },
      "properties": {
        "label": {
          "type": "string",
          "description": "Preferred label for this entity"
        },
        "definition": {
          "type": "string",
          "description": "Detailed definition of this entity"
        },
        "historyNote": {
          "type": "string",
          "description": "Version history and approval information"
        }
      },
      "keyProperties": [
        "name"
      ],
      "vectorIndex": true,
      "documentation": "http://data.europa.eu/a4g/ontology#Business",
      "parent": "Organization"
    },
    {
      "name": "Buyer",
      "description": {
        "_": "A Role of an Agent that awards a Contract and/or purchases items. Additional information: In Public Procurement the Role of Buyer is carried out by the following types of Organisation: Contracting Authority, Contracting Entity, a defense Contractor, an international Organisation, or an organisation awarding a Contract subsidized by a Contracting Authority. In Pre-Award, the Buyer generally awards the Contract, however future purchasers may be foreseen. In Post-Award the buyer generally refers to the purchaser of items.",
        "xml:lang": "en"
      },
      "properties": {
        "label": {
          "type": "string",
          "description": "Preferred label for this entity"
        },
        "definition": {
          "type": "string",
          "description": "Detailed definition of this entity"
        },
        "alternativeLabels": [
          "AcquiringParty"
        ]
      },
      "keyProperties": [
        "name"
      ],
      "vectorIndex": true,
      "documentation": "http://data.europa.eu/a4g/ontology#Buyer",
      "parent": "AcquiringParty"
    },
    {
      "name": "Candidate",
      "description": {
        "_": "The Role of an Agent that has sought an invitation or has been invited to take part in a restricted Procedure, in a competitive Procedure with negotiation, in a negotiated Procedure without prior publication, in a competitive dialogue or in an innovation partnership.",
        "xml:lang": "en"
      },
      "properties": {
        "label": {
          "type": "string",
          "description": "Preferred label for this entity"
        },
        "definition": {
          "type": "string",
          "description": "Detailed definition of this entity"
        },
        "historyNote": {
          "type": "string",
          "description": "Version history and approval information"
        },
        "alternativeLabels": [
          "OfferingParty"
        ]
      },
      "keyProperties": [
        "name"
      ],
      "vectorIndex": true,
      "documentation": "http://data.europa.eu/a4g/ontology#Candidate",
      "parent": "OfferingParty",
      "isProperty": true
    },
    {
      "name": "CatalogueProvider",
      "description": {
        "_": "A Role of an Agent compiling and supplying a Catalogue. Additional Information: The Catalogue Provider Role is usually played by the Agent that acts as a Seller, or by another Agent that acts on behalf of the Seller.",
        "xml:lang": "en"
      },
      "properties": {
        "label": {
          "type": "string",
          "description": "Preferred label for this entity"
        },
        "definition": {
          "type": "string",
          "description": "Detailed definition of this entity"
        },
        "historyNote": {
          "type": "string",
          "description": "Version history and approval information"
        },
        "alternativeLabels": [
          "OfferingParty"
        ]
      },
      "keyProperties": [
        "name"
      ],
      "vectorIndex": true,
      "documentation": "http://data.europa.eu/a4g/ontology#CatalogueProvider",
      "parent": "OfferingParty"
    },
    {
      "name": "CatalogueReceiver",
      "description": {
        "_": "A Role of an Agent processing a Catalogue. Additional Information: The Catalogue Receiver may not only receive it but also validate it, process it, etc. The Catalogue Receiver role is usually played by the agent that acts as a Buyer, or by another Agent that acts on behalf of the Buyer.",
        "xml:lang": "en"
      },
      "properties": {
        "label": {
          "type": "string",
          "description": "Preferred label for this entity"
        },
        "definition": {
          "type": "string",
          "description": "Detailed definition of this entity"
        },
        "historyNote": {
          "type": "string",
          "description": "Version history and approval information"
        },
        "alternativeLabels": [
          "AcquiringParty"
        ]
      },
      "keyProperties": [
        "name"
      ],
      "vectorIndex": true,
      "documentation": "http://data.europa.eu/a4g/ontology#CatalogueReceiver",
      "parent": "AcquiringParty"
    },
    {
      "name": "CentralPurchasingBody",
      "description": {
        "_": "Role of an Agent that provides centralised purchasing activities and, possibly, ancillary purchasing activities for other Buyers. Additional Information: In Public Procurement the Role of Central Purchasing Body is carried out by a Contracting Authority for other Contracting Authorities. Contracting Authority procuring activities conducted on a permanent basis, in one of the following forms:[...](b) the award of Public Contracts or the conclusion of Framework Agreements for works, supplies or services intended for Contracting Authorities;",
        "xml:lang": "en"
      },
      "properties": {
        "label": {
          "type": "string",
          "description": "Preferred label for this entity"
        },
        "definition": {
          "type": "string",
          "description": "Detailed definition of this entity"
        },
        "historyNote": {
          "type": "string",
          "description": "Version history and approval information"
        },
        "alternativeLabels": [
          "Buyer"
        ]
      },
      "keyProperties": [
        "name"
      ],
      "vectorIndex": true,
      "documentation": "http://data.europa.eu/a4g/ontology#CentralPurchasingBody",
      "parent": "Buyer"
    },
    {
      "name": "Certificate",
      "description": {
        "_": "Proof of conformance of the instance of the concept to a defined set of criteria. Additional Information: Certificates provide assurance of credibility, trust, and transparency in the procurement process.",
        "xml:lang": "en"
      },
      "properties": {
        "label": {
          "type": "string",
          "description": "Preferred label for this entity"
        },
        "definition": {
          "type": "string",
          "description": "Detailed definition of this entity"
        },
        "historyNote": {
          "type": "string",
          "description": "Version history and approval information"
        }
      },
      "keyProperties": [
        "name"
      ],
      "vectorIndex": true,
      "documentation": "http://data.europa.eu/a4g/ontology#Certificate",
      "parent": "Evidence"
    },
    {
      "name": "CertificationLabel",
      "description": {
        "_": "Concept that stands for a set of norms, expectations, standards and policies. Additional Information: Such standards may relate to social, ethical and quality etc.",
        "xml:lang": "en"
      },
      "properties": {
        "label": {
          "type": "string",
          "description": "Preferred label for this entity"
        },
        "definition": {
          "type": "string",
          "description": "Detailed definition of this entity"
        },
        "historyNote": {
          "type": "string",
          "description": "Version history and approval information"
        }
      },
      "keyProperties": [
        "name"
      ],
      "vectorIndex": true,
      "documentation": "http://data.europa.eu/a4g/ontology#CertificationLabel",
      "parent": "InformationConcept"
    },
    {
      "name": "Certifier",
      "description": {
        "_": "The role of an agent who issues a certificate. Additional Information: The certifier is responsible for verifying and confirming the conformance of the instance of the concept to a defined set of criteria.",
        "xml:lang": "en"
      },
      "properties": {
        "label": {
          "type": "string",
          "description": "Preferred label for this entity"
        },
        "definition": {
          "type": "string",
          "description": "Detailed definition of this entity"
        },
        "historyNote": {
          "type": "string",
          "description": "Version history and approval information"
        }
      },
      "keyProperties": [
        "name"
      ],
      "vectorIndex": true,
      "documentation": "http://data.europa.eu/a4g/ontology#Certifier"
    },
    {
      "name": "ChangeInformation",
      "description": {
        "_": "Alteration to previously provided details.",
        "xml:lang": "en"
      },
      "properties": {
        "label": {
          "type": "string",
          "description": "Preferred label for this entity"
        },
        "definition": {
          "type": "string",
          "description": "Detailed definition of this entity"
        },
        "alternativeLabels": [
          "ContextDescription"
        ]
      },
      "keyProperties": [
        "name"
      ],
      "vectorIndex": true,
      "documentation": "http://data.europa.eu/a4g/ontology#ChangeInformation",
      "parent": "ContextDescription"
    },
    {
      "name": "CleanVehicleDirectiveInformation",
      "description": {
        "_": "Information related to clean vehicles legislation. Additional information: In the European Union, the legislation concerned is the European Parliament and Council 2009/33/EC (Clean Vehicles Directive – CVD).",
        "xml:lang": "en"
      },
      "properties": {
        "label": {
          "type": "string",
          "description": "Preferred label for this entity"
        },
        "definition": {
          "type": "string",
          "description": "Detailed definition of this entity"
        },
        "historyNote": {
          "type": "string",
          "description": "Version history and approval information"
        },
        "alternativeLabels": [
          "ContextDescription"
        ]
      },
      "keyProperties": [
        "name"
      ],
      "vectorIndex": true,
      "documentation": "http://data.europa.eu/a4g/ontology#CleanVehicleDirectiveInformation",
      "parent": "ContextDescription"
    },
    {
      "name": "ConcessionContract",
      "description": {
        "_": "A Contract between one or more Buyers and one or more Economic Operators giving the right to the Economic Operators to exploit the rights foreseen in the Contract which may include the receipt of Payments.",
        "xml:lang": "en"
      },
      "properties": {
        "label": {
          "type": "string",
          "description": "Preferred label for this entity"
        },
        "definition": {
          "type": "string",
          "description": "Detailed definition of this entity"
        },
        "historyNote": {
          "type": "string",
          "description": "Version history and approval information"
        },
        "alternativeLabels": [
          "Contract"
        ]
      },
      "keyProperties": [
        "name"
      ],
      "vectorIndex": true,
      "documentation": "http://data.europa.eu/a4g/ontology#ConcessionContract",
      "parent": "Contract"
    },
    {
      "name": "ConcessionEstimate",
      "description": {
        "_": "Approximation concerning the foreseen Concession Contract.",
        "xml:lang": "en"
      },
      "properties": {
        "label": {
          "type": "string",
          "description": "Preferred label for this entity"
        },
        "definition": {
          "type": "string",
          "description": "Detailed definition of this entity"
        },
        "historyNote": {
          "type": "string",
          "description": "Version history and approval information"
        },
        "alternativeLabels": [
          "Estimate"
        ]
      },
      "keyProperties": [
        "name"
      ],
      "vectorIndex": true,
      "documentation": "http://data.europa.eu/a4g/ontology#ConcessionEstimate",
      "parent": "Estimate"
    },
    {
      "name": "ContextDescription",
      "description": {
        "_": "A description concerning a Procurement Object or a Notice in a specific Situation Context. Additional Information: The description has its own identity (+I) but is dependent (+D) on the concerned Entity. We say that ContextDescription *concerns* an Entity.",
        "xml:lang": "en"
      },
      "properties": {
        "label": {
          "type": "string",
          "description": "Preferred label for this entity"
        },
        "definition": {
          "type": "string",
          "description": "Detailed definition of this entity"
        }
      },
      "keyProperties": [
        "name"
      ],
      "vectorIndex": true,
      "documentation": "http://data.europa.eu/a4g/ontology#ContextDescription"
    },
    {
      "name": "ContextualProjection",
      "description": {
        "_": "Projection of an Entity and all of its properties that hold in a given Situation Context. Additional Information: The contextual projection does not have its own identity (-I), is dependent (+D) on the described Entity, and is anti-rigid (~R) We say that ContextualProjection *describes* an Entity. Adaptation of ContextSlices pattern encoding a 4D view. http://ontologydesignpatterns.org/wiki/Submissions:Context_Slices",
        "xml:lang": "en"
      },
      "properties": {
        "label": {
          "type": "string",
          "description": "Preferred label for this entity"
        },
        "definition": {
          "type": "string",
          "description": "Detailed definition of this entity"
        }
      },
      "keyProperties": [
        "name"
      ],
      "vectorIndex": true,
      "documentation": "http://data.europa.eu/a4g/ontology#ContextualProjection"
    },
    {
      "name": "Contract",
      "description": {
        "_": "A voluntary, deliberate, and legally binding agreement between two or more competent parties.",
        "xml:lang": "en"
      },
      "properties": {
        "label": {
          "type": "string",
          "description": "Preferred label for this entity"
        },
        "definition": {
          "type": "string",
          "description": "Detailed definition of this entity"
        },
        "historyNote": {
          "type": "string",
          "description": "Version history and approval information"
        }
      },
      "keyProperties": [
        "name"
      ],
      "vectorIndex": true,
      "documentation": "http://data.europa.eu/a4g/ontology#Contract"
    },
    {
      "name": "ContractLotCompletionInformation",
      "description": {
        "_": "Information related to a given Lot at the end of the procurement.",
        "xml:lang": "en"
      },
      "properties": {
        "label": {
          "type": "string",
          "description": "Preferred label for this entity"
        },
        "definition": {
          "type": "string",
          "description": "Detailed definition of this entity"
        },
        "alternativeLabels": [
          "ContextDescription"
        ]
      },
      "keyProperties": [
        "name"
      ],
      "vectorIndex": true,
      "documentation": "http://data.europa.eu/a4g/ontology#ContractLotCompletionInformation",
      "parent": "ContextDescription"
    },
    {
      "name": "Contractor",
      "description": {
        "_": "The Role of an Agent that has signed a Contract with a Buyer.",
        "xml:lang": "en"
      },
      "properties": {
        "label": {
          "type": "string",
          "description": "Preferred label for this entity"
        },
        "definition": {
          "type": "string",
          "description": "Detailed definition of this entity"
        },
        "historyNote": {
          "type": "string",
          "description": "Version history and approval information"
        },
        "alternativeLabels": [
          "OfferingParty"
        ]
      },
      "keyProperties": [
        "name"
      ],
      "vectorIndex": true,
      "documentation": "http://data.europa.eu/a4g/ontology#Contractor",
      "parent": "OfferingParty"
    },
    {
      "name": "ContractTerm",
      "description": {
        "_": "Conditions and stipulations defining particularities of the Post Award Phase.",
        "xml:lang": "en"
      },
      "properties": {
        "label": {
          "type": "string",
          "description": "Preferred label for this entity"
        },
        "definition": {
          "type": "string",
          "description": "Detailed definition of this entity"
        },
        "historyNote": {
          "type": "string",
          "description": "Version history and approval information"
        },
        "alternativeLabels": [
          "Term"
        ]
      },
      "keyProperties": [
        "name"
      ],
      "vectorIndex": true,
      "documentation": "http://data.europa.eu/a4g/ontology#ContractTerm",
      "parent": "Term"
    },
    {
      "name": "DesignContestRegimeTerm",
      "description": {
        "_": "Conditions and stipulations defining particularities of a Design Contest.",
        "xml:lang": "en"
      },
      "properties": {
        "label": {
          "type": "string",
          "description": "Preferred label for this entity"
        },
        "definition": {
          "type": "string",
          "description": "Detailed definition of this entity"
        },
        "historyNote": {
          "type": "string",
          "description": "Version history and approval information"
        },
        "alternativeLabels": [
          "Term"
        ]
      },
      "keyProperties": [
        "name"
      ],
      "vectorIndex": true,
      "documentation": "http://data.europa.eu/a4g/ontology#DesignContestRegimeTerm",
      "parent": "Term"
    },
    {
      "name": "DirectAwardTerm",
      "description": {
        "_": "Conditions and stipulations defining particularities of the award of a Contract without prior publication. Addtional Information: Direct award may refer to a previous Procedure and/or specific Lot(s). It may also refer to other justified situations whereby there is no previous Procedure. See Directive 2014/24/EU Article 32.",
        "xml:lang": "en"
      },
      "properties": {
        "label": {
          "type": "string",
          "description": "Preferred label for this entity"
        },
        "definition": {
          "type": "string",
          "description": "Detailed definition of this entity"
        },
        "historyNote": {
          "type": "string",
          "description": "Version history and approval information"
        },
        "alternativeLabels": [
          "Term"
        ]
      },
      "keyProperties": [
        "name"
      ],
      "vectorIndex": true,
      "documentation": "http://data.europa.eu/a4g/ontology#DirectAwardTerm",
      "parent": "Term"
    },
    {
      "name": "DirectContract",
      "description": {
        "_": "A Contract resulting from Lot Award Outcome. Additional information: A Framework Agreement is not a Direct Contract.",
        "xml:lang": "en"
      },
      "properties": {
        "label": {
          "type": "string",
          "description": "Preferred label for this entity"
        },
        "definition": {
          "type": "string",
          "description": "Detailed definition of this entity"
        },
        "historyNote": {
          "type": "string",
          "description": "Version history and approval information"
        },
        "alternativeLabels": [
          "Contract"
        ]
      },
      "keyProperties": [
        "name"
      ],
      "vectorIndex": true,
      "documentation": "http://data.europa.eu/a4g/ontology#DirectContract",
      "parent": "Contract"
    },
    {
      "name": "Document",
      "description": {
        "_": "A set of interrelated Business Information representing the Business facts and associated metadata. The information may be conveyed in any language, medium or form, including textual, numerical, graphic, cartographic, audio-visual forms, etc.",
        "xml:lang": "en"
      },
      "properties": {
        "label": {
          "type": "string",
          "description": "Preferred label for this entity"
        },
        "definition": {
          "type": "string",
          "description": "Detailed definition of this entity"
        },
        "historyNote": {
          "type": "string",
          "description": "Version history and approval information"
        }
      },
      "keyProperties": [
        "name"
      ],
      "vectorIndex": true,
      "documentation": "http://data.europa.eu/a4g/ontology#Document"
    },
    {
      "name": "Documentation",
      "description": {
        "_": "Documentation",
        "xml:lang": "en"
      },
      "properties": {
        "label": {
          "type": "string",
          "description": "Preferred label for this entity"
        }
      },
      "keyProperties": [
        "name"
      ],
      "vectorIndex": true,
      "documentation": "http://data.europa.eu/a4g/ontology#Documentation"
    },
    {
      "name": "DynamicPurchaseSystemTechnique",
      "description": {
        "_": "A Technique that allows the selection of Candidates throughout the Procedure via the Qualification Criteria, followed by individual Mini-Competitions for the Award of Purchase Contracts.",
        "xml:lang": "en"
      },
      "properties": {
        "label": {
          "type": "string",
          "description": "Preferred label for this entity"
        },
        "definition": {
          "type": "string",
          "description": "Detailed definition of this entity"
        },
        "historyNote": {
          "type": "string",
          "description": "Version history and approval information"
        },
        "alternativeLabels": [
          "Technique"
        ]
      },
      "keyProperties": [
        "name"
      ],
      "vectorIndex": true,
      "documentation": "http://data.europa.eu/a4g/ontology#DynamicPurchaseSystemTechnique",
      "parent": "Technique"
    },
    {
      "name": "EAuctionTechnique",
      "description": {
        "_": "A repetitive Technique in which new Prices, revised downwards, and/or new values concerning certain elements of Tenders are bid on-line.",
        "xml:lang": "en"
      },
      "properties": {
        "label": {
          "type": "string",
          "description": "Preferred label for this entity"
        },
        "definition": {
          "type": "string",
          "description": "Detailed definition of this entity"
        },
        "historyNote": {
          "type": "string",
          "description": "Version history and approval information"
        },
        "alternativeLabels": [
          "Technique"
        ]
      },
      "keyProperties": [
        "name"
      ],
      "vectorIndex": true,
      "documentation": "http://data.europa.eu/a4g/ontology#EAuctionTechnique",
      "parent": "Technique"
    },
    {
      "name": "EconomicStandingSummary",
      "description": {
        "_": "Overview of the financial viability of the economic operator.",
        "xml:lang": "en"
      },
      "properties": {
        "label": {
          "type": "string",
          "description": "Preferred label for this entity"
        },
        "definition": {
          "type": "string",
          "description": "Detailed definition of this entity"
        },
        "historyNote": {
          "type": "string",
          "description": "Version history and approval information"
        },
        "alternativeLabels": [
          "SelectionCriteriaSummary"
        ]
      },
      "keyProperties": [
        "name"
      ],
      "vectorIndex": true,
      "documentation": "http://data.europa.eu/a4g/ontology#EconomicStandingSummary",
      "parent": "SelectionCriteriaSummary"
    },
    {
      "name": "ElectronicSignature",
      "description": {
        "_": "Data in electronic form which is attached to or logically associated with other data in electronic form and which is used by the signatory to sign. Additional information: The definition comes from REGULATION (EU) No 910/2014.",
        "xml:lang": "en"
      },
      "properties": {
        "label": {
          "type": "string",
          "description": "Preferred label for this entity"
        },
        "definition": {
          "type": "string",
          "description": "Detailed definition of this entity"
        },
        "historyNote": {
          "type": "string",
          "description": "Version history and approval information"
        }
      },
      "keyProperties": [
        "name"
      ],
      "vectorIndex": true,
      "documentation": "http://data.europa.eu/a4g/ontology#ElectronicSignature"
    },
    {
      "name": "EmploymentDocumentation",
      "description": {
        "_": "Employment Documentation",
        "xml:lang": "en"
      },
      "properties": {
        "label": {
          "type": "string",
          "description": "Preferred label for this entity"
        },
        "alternativeLabels": [
          "Documentation"
        ]
      },
      "keyProperties": [
        "name"
      ],
      "vectorIndex": true,
      "documentation": "http://data.europa.eu/a4g/ontology#EmploymentDocumentation",
      "parent": "Documentation"
    },
    {
      "name": "EmploymentInformationProvider",
      "description": {
        "_": "A Role of an Agent responsible for providing information concerning the general regulatory framework for employment protection and working conditions.",
        "xml:lang": "en"
      },
      "properties": {
        "label": {
          "type": "string",
          "description": "Preferred label for this entity"
        },
        "definition": {
          "type": "string",
          "description": "Detailed definition of this entity"
        }
      },
      "keyProperties": [
        "name"
      ],
      "vectorIndex": true,
      "documentation": "http://data.europa.eu/a4g/ontology#EmploymentInformationProvider"
    },
    {
      "name": "EnergyEfficiencyInformation",
      "description": {
        "_": "Energy Efficiency Information",
        "xml:lang": "en"
      },
      "properties": {
        "label": {
          "type": "string",
          "description": "Preferred label for this entity"
        },
        "alternativeLabels": [
          "ContextDescription"
        ]
      },
      "keyProperties": [
        "name"
      ],
      "vectorIndex": true,
      "documentation": "http://data.europa.eu/a4g/ontology#EnergyEfficiencyInformation",
      "parent": "ContextDescription"
    },
    {
      "name": "EnvironmentalDocumentation",
      "description": {
        "_": "Environmental Documentation",
        "xml:lang": "en"
      },
      "properties": {
        "label": {
          "type": "string",
          "description": "Preferred label for this entity"
        },
        "alternativeLabels": [
          "Documentation"
        ]
      },
      "keyProperties": [
        "name"
      ],
      "vectorIndex": true,
      "documentation": "http://data.europa.eu/a4g/ontology#EnvironmentalDocumentation",
      "parent": "Documentation"
    },
    {
      "name": "EnvironmentalProtectionInformationProvider",
      "description": {
        "_": "A Role of an Agent responsible for providing information concerning the general regulatory framework for Environmental Protection.",
        "xml:lang": "en"
      },
      "properties": {
        "label": {
          "type": "string",
          "description": "Preferred label for this entity"
        },
        "definition": {
          "type": "string",
          "description": "Detailed definition of this entity"
        }
      },
      "keyProperties": [
        "name"
      ],
      "vectorIndex": true,
      "documentation": "http://data.europa.eu/a4g/ontology#EnvironmentalProtectionInformationProvider"
    },
    {
      "name": "Estimate",
      "description": {
        "_": "An approximate calculation or a judgement of the value, number, Quantity or extent of something.",
        "xml:lang": "en"
      },
      "properties": {
        "label": {
          "type": "string",
          "description": "Preferred label for this entity"
        },
        "definition": {
          "type": "string",
          "description": "Detailed definition of this entity"
        },
        "alternativeLabels": [
          "ContextDescription"
        ]
      },
      "keyProperties": [
        "name"
      ],
      "vectorIndex": true,
      "documentation": "http://data.europa.eu/a4g/ontology#Estimate",
      "parent": "ContextDescription"
    },
    {
      "name": "EvaluationTerm",
      "description": {
        "_": "Conditions and stipulations defining particularities of the Tender evaluation.",
        "xml:lang": "en"
      },
      "properties": {
        "label": {
          "type": "string",
          "description": "Preferred label for this entity"
        },
        "definition": {
          "type": "string",
          "description": "Detailed definition of this entity"
        },
        "historyNote": {
          "type": "string",
          "description": "Version history and approval information"
        },
        "alternativeLabels": [
          "Term"
        ]
      },
      "keyProperties": [
        "name"
      ],
      "vectorIndex": true,
      "documentation": "http://data.europa.eu/a4g/ontology#EvaluationTerm",
      "parent": "Term"
    },
    {
      "name": "ExclusionGround",
      "description": {
        "_": "Criterion that describes a legal Requirement to be met by the Economic Operator to be a Candidate in the Procurement.",
        "xml:lang": "en"
      },
      "properties": {
        "label": {
          "type": "string",
          "description": "Preferred label for this entity"
        },
        "definition": {
          "type": "string",
          "description": "Detailed definition of this entity"
        },
        "historyNote": {
          "type": "string",
          "description": "Version history and approval information"
        },
        "alternativeLabels": [
          "QualificationCriterion"
        ]
      },
      "keyProperties": [
        "name"
      ],
      "vectorIndex": true,
      "documentation": "http://data.europa.eu/a4g/ontology#ExclusionGround",
      "parent": "QualificationCriterion"
    },
    {
      "name": "ExclusionGroundsSummary",
      "description": {
        "_": "Overview of the Exclusion Grounds.",
        "xml:lang": "en"
      },
      "properties": {
        "label": {
          "type": "string",
          "description": "Preferred label for this entity"
        },
        "definition": {
          "type": "string",
          "description": "Detailed definition of this entity"
        },
        "historyNote": {
          "type": "string",
          "description": "Version history and approval information"
        },
        "alternativeLabels": [
          "QualificationCriteriaSummary"
        ]
      },
      "keyProperties": [
        "name"
      ],
      "vectorIndex": true,
      "documentation": "http://data.europa.eu/a4g/ontology#ExclusionGroundsSummary",
      "parent": "QualificationCriteriaSummary"
    },
    {
      "name": "ExpressionOfInterest",
      "description": {
        "_": "Document presenting an Economic Operator's Request to be considered for Procedures covering a specific domain.",
        "xml:lang": "en"
      },
      "properties": {
        "label": {
          "type": "string",
          "description": "Preferred label for this entity"
        },
        "definition": {
          "type": "string",
          "description": "Detailed definition of this entity"
        },
        "historyNote": {
          "type": "string",
          "description": "Version history and approval information"
        }
      },
      "keyProperties": [
        "name"
      ],
      "vectorIndex": true,
      "documentation": "http://data.europa.eu/a4g/ontology#ExpressionOfInterest"
    },
    {
      "name": "FrameworkAgreement",
      "description": {
        "_": "An agreement between one or more Contracting Authorities and one or more Economic Operators. Additional Information: When a Framework Agreement is concerned, the FA will result from LotAwardOutcome which describes a Lot which specifies the both the Qualification and Award Criteria.",
        "xml:lang": "en"
      },
      "properties": {
        "label": {
          "type": "string",
          "description": "Preferred label for this entity"
        },
        "definition": {
          "type": "string",
          "description": "Detailed definition of this entity"
        },
        "historyNote": {
          "type": "string",
          "description": "Version history and approval information"
        },
        "alternativeLabels": [
          "Contract"
        ]
      },
      "keyProperties": [
        "name"
      ],
      "vectorIndex": true,
      "documentation": "http://data.europa.eu/a4g/ontology#FrameworkAgreement",
      "parent": "Contract"
    },
    {
      "name": "FrameworkAgreementTechnique",
      "description": {
        "_": "Technique that establishes the terms governing Contracts to be awarded during a given Period, in particular with regard to Price and, where appropriate, the Quantity envisaged.",
        "xml:lang": "en"
      },
      "properties": {
        "label": {
          "type": "string",
          "description": "Preferred label for this entity"
        },
        "definition": {
          "type": "string",
          "description": "Detailed definition of this entity"
        },
        "historyNote": {
          "type": "string",
          "description": "Version history and approval information"
        },
        "alternativeLabels": [
          "Technique"
        ]
      },
      "keyProperties": [
        "name"
      ],
      "vectorIndex": true,
      "documentation": "http://data.europa.eu/a4g/ontology#FrameworkAgreementTechnique",
      "parent": "Technique"
    },
    {
      "name": "FrameworkAgreementTerm",
      "description": {
        "_": "Conditions and stipulations defining particularities in a Framework Agreement.",
        "xml:lang": "en"
      },
      "properties": {
        "label": {
          "type": "string",
          "description": "Preferred label for this entity"
        },
        "definition": {
          "type": "string",
          "description": "Detailed definition of this entity"
        },
        "alternativeLabels": [
          "Term"
        ]
      },
      "keyProperties": [
        "name"
      ],
      "vectorIndex": true,
      "documentation": "http://data.europa.eu/a4g/ontology#FrameworkAgreementTerm",
      "parent": "Term"
    },
    {
      "name": "Fund",
      "description": {
        "_": "A financial resource used to support the Procurement. Additional Information: In the context of EU, Funds can be divided into programmes, actions and projects. Examples of EU funds are: the European Structural and Investment Funds, European Social Fund (ESF), the Connecting Europe Facility (CEF) programme, or the ISA2 programme and its actions (e.g. Action 2016.05 European Public Procurement Initiative, which supports the eProcurement Ontology under sub-action 3). Funds may change between the lot and the contract, for example in the case of an emergency crisis, a contract may be financed by a budget that was not foreseen in the call.",
        "xml:lang": "en"
      },
      "properties": {
        "label": {
          "type": "string",
          "description": "Preferred label for this entity"
        },
        "definition": {
          "type": "string",
          "description": "Detailed definition of this entity"
        },
        "historyNote": {
          "type": "string",
          "description": "Version history and approval information"
        }
      },
      "keyProperties": [
        "name"
      ],
      "vectorIndex": true,
      "documentation": "http://data.europa.eu/a4g/ontology#Fund"
    },
    {
      "name": "GreenProcurement",
      "description": {
        "_": "Approach whereby Buyers seek to procure with a reduced Environmental Impact. Additional Information: The approach may apply to the complete life cycle. The reduced Environmental Impact is in comparison to goods, services and works with the same primary function that would otherwise be procured. Tightly related are article 68 - Life-cycle costing and article 67 - most economically advantageous Tender (see GPP handbook) https://ec.europa.eu/environment/gpp/pdf/Buying-Green-Handbook-3rd-Edition.pdf An instance of the class GreenProcurement is represented in eForms with the code \"env-imp\" defined in the codelist Strategic-Procurement.Paragraphs) https://ec.europa.eu/environment/gpp/pdf/Buying-Green-Handbook-3rd-Edition.pdf",
        "xml:lang": "en"
      },
      "properties": {
        "label": {
          "type": "string",
          "description": "Preferred label for this entity"
        },
        "definition": {
          "type": "string",
          "description": "Detailed definition of this entity"
        },
        "alternativeLabels": [
          "StrategicProcurement"
        ]
      },
      "keyProperties": [
        "name"
      ],
      "vectorIndex": true,
      "documentation": "http://data.europa.eu/a4g/ontology#GreenProcurement",
      "parent": "StrategicProcurement"
    },
    {
      "name": "InnovativeProcurement",
      "description": {
        "_": "Approach whereby Buyers seek to procure an innovative work, supply or service. Additional Information: ‘innovation’ means the implementation of a new or significantly improved product, service or process, including but not limited to production, building or construction processes, a new marketing method, or a new organizational method in business practices, workplace Organisation or external relations inter alia with the purpose of helping to solve societal challenges or to support the Europe 2020 strategy for smart, sustainable and inclusive growth; See: Directive 2014/24 Articles: 2, 26 (3), 31, 67 (2.a)",
        "xml:lang": "en"
      },
      "properties": {
        "label": {
          "type": "string",
          "description": "Preferred label for this entity"
        },
        "definition": {
          "type": "string",
          "description": "Detailed definition of this entity"
        },
        "alternativeLabels": [
          "StrategicProcurement"
        ]
      },
      "keyProperties": [
        "name"
      ],
      "vectorIndex": true,
      "documentation": "http://data.europa.eu/a4g/ontology#InnovativeProcurement",
      "parent": "StrategicProcurement"
    },
    {
      "name": "InternationalProcurementInstrumentMeasuresInformation",
      "description": {
        "_": "International Procurement Instrument Measures Information",
        "xml:lang": "en"
      },
      "properties": {
        "label": {
          "type": "string",
          "description": "Preferred label for this entity"
        },
        "alternativeLabels": [
          "ContextDescription"
        ]
      },
      "keyProperties": [
        "name"
      ],
      "vectorIndex": true,
      "documentation": "http://data.europa.eu/a4g/ontology#InternationalProcurementInstrumentMeasuresInformation",
      "parent": "ContextDescription"
    },
    {
      "name": "JuryMember",
      "description": {
        "_": "Role of an Agent who evaluates a design contest.",
        "xml:lang": "en"
      },
      "properties": {
        "label": {
          "type": "string",
          "description": "Preferred label for this entity"
        },
        "definition": {
          "type": "string",
          "description": "Detailed definition of this entity"
        },
        "historyNote": {
          "type": "string",
          "description": "Version history and approval information"
        },
        "alternativeLabels": [
          "AcquiringParty"
        ]
      },
      "keyProperties": [
        "name"
      ],
      "vectorIndex": true,
      "documentation": "http://data.europa.eu/a4g/ontology#JuryMember",
      "parent": "AcquiringParty"
    },
    {
      "name": "LeadBuyer",
      "description": {
        "_": "A Role of an Agent who is a Buyer and takes the administrative lead of the Procedure.",
        "xml:lang": "en"
      },
      "properties": {
        "label": {
          "type": "string",
          "description": "Preferred label for this entity"
        },
        "definition": {
          "type": "string",
          "description": "Detailed definition of this entity"
        },
        "historyNote": {
          "type": "string",
          "description": "Version history and approval information"
        },
        "alternativeLabels": [
          "Buyer"
        ]
      },
      "keyProperties": [
        "name"
      ],
      "vectorIndex": true,
      "documentation": "http://data.europa.eu/a4g/ontology#LeadBuyer",
      "parent": "Buyer"
    },
    {
      "name": "LocalLegalBasisInformation",
      "description": {
        "_": "Local Legal Basis Information",
        "xml:lang": "en"
      },
      "properties": {
        "label": {
          "type": "string",
          "description": "Preferred label for this entity"
        }
      },
      "keyProperties": [
        "name"
      ],
      "vectorIndex": true,
      "documentation": "http://data.europa.eu/a4g/ontology#LocalLegalBasisInformation"
    },
    {
      "name": "Lot",
      "description": {
        "_": "A qualitative, quantitative or strategic subdivision of the goods, services or works to be procured, allowing the award of one or more Contracts.",
        "xml:lang": "en"
      },
      "properties": {
        "label": {
          "type": "string",
          "description": "Preferred label for this entity"
        },
        "definition": {
          "type": "string",
          "description": "Detailed definition of this entity"
        },
        "historyNote": {
          "type": "string",
          "description": "Version history and approval information"
        },
        "alternativeLabels": [
          "ProcurementObject"
        ]
      },
      "keyProperties": [
        "name"
      ],
      "vectorIndex": true,
      "documentation": "http://data.europa.eu/a4g/ontology#Lot",
      "parent": "ProcurementObject"
    },
    {
      "name": "LotAwardOutcome",
      "description": {
        "_": "Result concerning the Lot that was attributed by the Awarder.",
        "xml:lang": "en"
      },
      "properties": {
        "label": {
          "type": "string",
          "description": "Preferred label for this entity"
        },
        "definition": {
          "type": "string",
          "description": "Detailed definition of this entity"
        },
        "historyNote": {
          "type": "string",
          "description": "Version history and approval information"
        },
        "alternativeLabels": [
          "AwardOutcome"
        ]
      },
      "keyProperties": [
        "name"
      ],
      "vectorIndex": true,
      "documentation": "http://data.europa.eu/a4g/ontology#LotAwardOutcome",
      "parent": "AwardOutcome"
    },
    {
      "name": "LotGroup",
      "description": {
        "_": "Combination of several Lots to conduct comparative assessment of the Tenders. Additional Information: The comparative assessment may refer to the Selection Criteria, Award and Value that apply to several Lots. Pending of discussion with eForms Member States may provide that, where more than one lot may be awarded to the same tenderer, contracting authorities may award contracts combining several or all lots where they have specified in the contract notice or in the invitation to confirm interest that they reserve the possibility of doing so and indicate the lots or groups of lots that may be combined.",
        "xml:lang": "en"
      },
      "properties": {
        "label": {
          "type": "string",
          "description": "Preferred label for this entity"
        },
        "definition": {
          "type": "string",
          "description": "Detailed definition of this entity"
        }
      },
      "keyProperties": [
        "name"
      ],
      "vectorIndex": true,
      "documentation": "http://data.europa.eu/a4g/ontology#LotGroup"
    },
    {
      "name": "LotGroupAwardInformation",
      "description": {
        "_": "Award information related to a given Group of Lots.",
        "xml:lang": "en"
      },
      "properties": {
        "label": {
          "type": "string",
          "description": "Preferred label for this entity"
        },
        "definition": {
          "type": "string",
          "description": "Detailed definition of this entity"
        },
        "alternativeLabels": [
          "ContextDescription"
        ]
      },
      "keyProperties": [
        "name"
      ],
      "vectorIndex": true,
      "documentation": "http://data.europa.eu/a4g/ontology#LotGroupAwardInformation",
      "parent": "ContextDescription"
    },
    {
      "name": "MaskableObject",
      "description": {
        "_": "Maskable Object",
        "xml:lang": "en"
      },
      "properties": {
        "label": {
          "type": "string",
          "description": "Preferred label for this entity"
        }
      },
      "keyProperties": [
        "name"
      ],
      "vectorIndex": true,
      "documentation": "http://data.europa.eu/a4g/ontology#MaskableObject"
    },
    {
      "name": "Mediator",
      "description": {
        "_": "A Role of an Agent that attempts to resolve a dispute between different Agents and come to an agreement.",
        "xml:lang": "en"
      },
      "properties": {
        "label": {
          "type": "string",
          "description": "Preferred label for this entity"
        },
        "definition": {
          "type": "string",
          "description": "Detailed definition of this entity"
        },
        "historyNote": {
          "type": "string",
          "description": "Version history and approval information"
        },
        "alternativeLabels": [
          "AcquiringParty"
        ]
      },
      "keyProperties": [
        "name"
      ],
      "vectorIndex": true,
      "documentation": "http://data.europa.eu/a4g/ontology#Mediator",
      "parent": "AcquiringParty"
    },
    {
      "name": "MiniCompetitionAwardOutcome",
      "description": {
        "_": "Result concerning the mini-competition that was attributed by the Awarder. Additional Information: The mini-competition is the process where multiple winners or candidates of previous stages of a procedure bid for a specific procurement. It is typically used in framework agreements where the suppliers have already been pre-selected, and the mini competition is used to determine which supplier is best suited for a particular project or contract. It is also used in a Dynamic Purchasing System where the suppliers come from a list of Candidates.",
        "xml:lang": "en"
      },
      "properties": {
        "label": {
          "type": "string",
          "description": "Preferred label for this entity"
        },
        "definition": {
          "type": "string",
          "description": "Detailed definition of this entity"
        },
        "historyNote": {
          "type": "string",
          "description": "Version history and approval information"
        },
        "alternativeLabels": [
          "AwardOutcome"
        ]
      },
      "keyProperties": [
        "name"
      ],
      "vectorIndex": true,
      "documentation": "http://data.europa.eu/a4g/ontology#MiniCompetitionAwardOutcome",
      "parent": "AwardOutcome"
    },
    {
      "name": "MonetaryValue",
      "description": {
        "_": "A number of monetary units specified using a given unit of currency. Additional information: In the pre-award phase of the procurement, all monetary values are considered to exclude VAT based on the Directive 2014/24/EU.",
        "xml:lang": "en"
      },
      "properties": {
        "label": {
          "type": "string",
          "description": "Preferred label for this entity"
        },
        "definition": {
          "type": "string",
          "description": "Detailed definition of this entity"
        },
        "historyNote": {
          "type": "string",
          "description": "Version history and approval information"
        },
        "alternativeLabels": [
          "MaskableObject"
        ]
      },
      "keyProperties": [
        "name"
      ],
      "vectorIndex": true,
      "documentation": "http://data.europa.eu/a4g/ontology#MonetaryValue",
      "parent": "MaskableObject",
      "isProperty": true
    },
    {
      "name": "MultipleStageProcedureTerm",
      "description": {
        "_": "Conditions and stipulations defining particularities of Procedures carried out in several steps Additional Information: Generally this refers to Procedures where selection is carried out to qualify Tenderers who are then requested to submit the rest of their Tender for evaluation is Restricted Procedure.",
        "xml:lang": "en"
      },
      "properties": {
        "label": {
          "type": "string",
          "description": "Preferred label for this entity"
        },
        "definition": {
          "type": "string",
          "description": "Detailed definition of this entity"
        },
        "historyNote": {
          "type": "string",
          "description": "Version history and approval information"
        },
        "alternativeLabels": [
          "Term"
        ]
      },
      "keyProperties": [
        "name"
      ],
      "vectorIndex": true,
      "documentation": "http://data.europa.eu/a4g/ontology#MultipleStageProcedureTerm",
      "parent": "Term"
    },
    {
      "name": "NonDisclosureAgreementTerm",
      "description": {
        "_": "Conditions and stipulations about a non-disclosure agreement. Additional information: A non-disclosure agreement is a Contract between different parties which ensures information is not shared with other parties.",
        "xml:lang": "en"
      },
      "properties": {
        "label": {
          "type": "string",
          "description": "Preferred label for this entity"
        },
        "definition": {
          "type": "string",
          "description": "Detailed definition of this entity"
        },
        "historyNote": {
          "type": "string",
          "description": "Version history and approval information"
        },
        "alternativeLabels": [
          "Term"
        ]
      },
      "keyProperties": [
        "name"
      ],
      "vectorIndex": true,
      "documentation": "http://data.europa.eu/a4g/ontology#NonDisclosureAgreementTerm",
      "parent": "Term"
    },
    {
      "name": "NonPublishedInformation",
      "description": {
        "_": "Information about fields not published in this Notice. Additional Information: The non-published information may become available at a later date and may differ from one element to another within a given Document. Examples of fields that may not be immediately published are Winner, Tender and Procedure Lot Result, etc., e.g. for security reasons.",
        "xml:lang": "en"
      },
      "properties": {
        "label": {
          "type": "string",
          "description": "Preferred label for this entity"
        },
        "definition": {
          "type": "string",
          "description": "Detailed definition of this entity"
        },
        "alternativeLabels": [
          "ContextDescription"
        ]
      },
      "keyProperties": [
        "name"
      ],
      "vectorIndex": true,
      "documentation": "http://data.europa.eu/a4g/ontology#NonPublishedInformation",
      "parent": "ContextDescription"
    },
    {
      "name": "Notice",
      "description": {
        "_": "Document published by the Buyer about market opportunities and results.",
        "xml:lang": "en"
      },
      "properties": {
        "label": {
          "type": "string",
          "description": "Preferred label for this entity"
        },
        "definition": {
          "type": "string",
          "description": "Detailed definition of this entity"
        },
        "historyNote": {
          "type": "string",
          "description": "Version history and approval information"
        }
      },
      "keyProperties": [
        "name"
      ],
      "vectorIndex": true,
      "documentation": "http://data.europa.eu/a4g/ontology#Notice"
    },
    {
      "name": "NoticeAwardInformation",
      "description": {
        "_": "Information about an Award Notice.",
        "xml:lang": "en"
      },
      "properties": {
        "label": {
          "type": "string",
          "description": "Preferred label for this entity"
        },
        "definition": {
          "type": "string",
          "description": "Detailed definition of this entity"
        },
        "alternativeLabels": [
          "ContextDescription"
        ]
      },
      "keyProperties": [
        "name"
      ],
      "vectorIndex": true,
      "documentation": "http://data.europa.eu/a4g/ontology#NoticeAwardInformation",
      "parent": "ContextDescription"
    },
    {
      "name": "Offer",
      "description": {
        "_": "Document providing the Monetary Value and the details to fulfill the Requirements set out in the Procurement Documents or Request for Offer. Additional information: A quotation is considered to be an Offer in the eProcurement Ontology.",
        "xml:lang": "en"
      },
      "properties": {
        "label": {
          "type": "string",
          "description": "Preferred label for this entity"
        },
        "definition": {
          "type": "string",
          "description": "Detailed definition of this entity"
        },
        "historyNote": {
          "type": "string",
          "description": "Version history and approval information"
        }
      },
      "keyProperties": [
        "name"
      ],
      "vectorIndex": true,
      "documentation": "http://data.europa.eu/a4g/ontology#Offer"
    },
    {
      "name": "OfferingParty",
      "description": {
        "_": "The Role of an Agent that acts on the Economic Operator side during a Procurement Process. Additional information: As per the European Procurement Directives the notion of ‘Economic Operators’ should be interpreted in a broad manner so as to include any Persons and/or Entities which offer the execution of works, the supply of products or the provision of services on the market, irrespective of the legal form under which they have chosen to operate. Thus, firms, branches, subsidiaries, partnerships, cooperative societies, limited companies, universities, public or private, and other forms of entities than natural Persons should all fall within the notion of Economic Operator, whether or not they are ‘Legal Persons’ in all circumstances.",
        "xml:lang": "en"
      },
      "properties": {
        "label": {
          "type": "string",
          "description": "Preferred label for this entity"
        },
        "definition": {
          "type": "string",
          "description": "Detailed definition of this entity"
        },
        "alternativeLabels": [
          "AgentInRole"
        ]
      },
      "keyProperties": [
        "name"
      ],
      "vectorIndex": true,
      "documentation": "http://data.europa.eu/a4g/ontology#OfferingParty",
      "parent": "AgentInRole"
    },
    {
      "name": "OfferIssuer",
      "description": {
        "_": "The Role of an Agent that distributes an Offer.",
        "xml:lang": "en"
      },
      "properties": {
        "label": {
          "type": "string",
          "description": "Preferred label for this entity"
        },
        "definition": {
          "type": "string",
          "description": "Detailed definition of this entity"
        },
        "historyNote": {
          "type": "string",
          "description": "Version history and approval information"
        },
        "alternativeLabels": [
          "OfferingParty"
        ]
      },
      "keyProperties": [
        "name"
      ],
      "vectorIndex": true,
      "documentation": "http://data.europa.eu/a4g/ontology#OfferIssuer",
      "parent": "OfferingParty"
    },
    {
      "name": "OfflineAccessProvider",
      "description": {
        "_": "A Role of an Agent responsible for providing offline access to the Procurement Documents.",
        "xml:lang": "en"
      },
      "properties": {
        "label": {
          "type": "string",
          "description": "Preferred label for this entity"
        },
        "definition": {
          "type": "string",
          "description": "Detailed definition of this entity"
        },
        "alternativeLabels": [
          "AcquiringParty"
        ]
      },
      "keyProperties": [
        "name"
      ],
      "vectorIndex": true,
      "documentation": "http://data.europa.eu/a4g/ontology#OfflineAccessProvider",
      "parent": "AcquiringParty"
    },
    {
      "name": "OpeningTerm",
      "description": {
        "_": "Conditions and stipulations defining particularities of the opening of Tenders. Additional Information: The opening of Tenders is the event when Tenders are made accessible for evaluation, it is generally the same date and time for all Tenders.",
        "xml:lang": "en"
      },
      "properties": {
        "label": {
          "type": "string",
          "description": "Preferred label for this entity"
        },
        "definition": {
          "type": "string",
          "description": "Detailed definition of this entity"
        },
        "historyNote": {
          "type": "string",
          "description": "Version history and approval information"
        },
        "alternativeLabels": [
          "Term"
        ]
      },
      "keyProperties": [
        "name"
      ],
      "vectorIndex": true,
      "documentation": "http://data.europa.eu/a4g/ontology#OpeningTerm",
      "parent": "Term"
    },
    {
      "name": "OrganisationGroup",
      "description": {
        "_": "Agreed collaboration of several Organisations. Additional Information: This concept has been created to fulfill the need to represent a grouping of Organisations that is not necessarily registered i.e, consortia.",
        "xml:lang": "en"
      },
      "properties": {
        "label": {
          "type": "string",
          "description": "Preferred label for this entity"
        },
        "definition": {
          "type": "string",
          "description": "Detailed definition of this entity"
        },
        "historyNote": {
          "type": "string",
          "description": "Version history and approval information"
        }
      },
      "keyProperties": [
        "name"
      ],
      "vectorIndex": true,
      "documentation": "http://data.europa.eu/a4g/ontology#OrganisationGroup",
      "parent": "Organization"
    },
    {
      "name": "OriginatorRequest",
      "description": {
        "_": "Document in which the Originator describes his needs.",
        "xml:lang": "en"
      },
      "properties": {
        "label": {
          "type": "string",
          "description": "Preferred label for this entity"
        },
        "definition": {
          "type": "string",
          "description": "Detailed definition of this entity"
        },
        "historyNote": {
          "type": "string",
          "description": "Version history and approval information"
        }
      },
      "keyProperties": [
        "name"
      ],
      "vectorIndex": true,
      "documentation": "http://data.europa.eu/a4g/ontology#OriginatorRequest"
    },
    {
      "name": "ParticipationCondition",
      "description": {
        "_": "Criterion that describes a Requirement to take part in a procurement.",
        "xml:lang": "en"
      },
      "properties": {
        "label": {
          "type": "string",
          "description": "Preferred label for this entity"
        },
        "definition": {
          "type": "string",
          "description": "Detailed definition of this entity"
        },
        "historyNote": {
          "type": "string",
          "description": "Version history and approval information"
        },
        "alternativeLabels": [
          "ProcurementCriterion"
        ]
      },
      "keyProperties": [
        "name"
      ],
      "vectorIndex": true,
      "documentation": "http://data.europa.eu/a4g/ontology#ParticipationCondition",
      "parent": "ProcurementCriterion"
    },
    {
      "name": "ParticipationConditionsSummary",
      "description": {
        "_": "Overview of the Participation Conditions.",
        "xml:lang": "en"
      },
      "properties": {
        "label": {
          "type": "string",
          "description": "Preferred label for this entity"
        },
        "definition": {
          "type": "string",
          "description": "Detailed definition of this entity"
        },
        "historyNote": {
          "type": "string",
          "description": "Version history and approval information"
        },
        "alternativeLabels": [
          "ProcurementCriteriaSummary"
        ]
      },
      "keyProperties": [
        "name"
      ],
      "vectorIndex": true,
      "documentation": "http://data.europa.eu/a4g/ontology#ParticipationConditionsSummary",
      "parent": "ProcurementCriteriaSummary"
    },
    {
      "name": "ParticipationRequestProcessor",
      "description": {
        "_": "A Role of an Agent responsible for processing Requests To Participate.",
        "xml:lang": "en"
      },
      "properties": {
        "label": {
          "type": "string",
          "description": "Preferred label for this entity"
        },
        "definition": {
          "type": "string",
          "description": "Detailed definition of this entity"
        },
        "alternativeLabels": [
          "AcquiringParty"
        ]
      },
      "keyProperties": [
        "name"
      ],
      "vectorIndex": true,
      "documentation": "http://data.europa.eu/a4g/ontology#ParticipationRequestProcessor",
      "parent": "AcquiringParty"
    },
    {
      "name": "ParticipationRequestReceiver",
      "description": {
        "_": "A Role of an Agent responsible for receiving Requests To Participate.",
        "xml:lang": "en"
      },
      "properties": {
        "label": {
          "type": "string",
          "description": "Preferred label for this entity"
        },
        "definition": {
          "type": "string",
          "description": "Detailed definition of this entity"
        },
        "alternativeLabels": [
          "AcquiringParty"
        ]
      },
      "keyProperties": [
        "name"
      ],
      "vectorIndex": true,
      "documentation": "http://data.europa.eu/a4g/ontology#ParticipationRequestReceiver",
      "parent": "AcquiringParty"
    },
    {
      "name": "ParticipationRequestTerm",
      "description": {
        "_": "Conditions and stipulations defining particularities of requesting participation in a Procedure.",
        "xml:lang": "en"
      },
      "properties": {
        "label": {
          "type": "string",
          "description": "Preferred label for this entity"
        },
        "definition": {
          "type": "string",
          "description": "Detailed definition of this entity"
        },
        "alternativeLabels": [
          "Term"
        ]
      },
      "keyProperties": [
        "name"
      ],
      "vectorIndex": true,
      "documentation": "http://data.europa.eu/a4g/ontology#ParticipationRequestTerm",
      "parent": "Term"
    },
    {
      "name": "PaymentExecutor",
      "description": {
        "_": "A Role of an Agent responsible for executing the Payment.",
        "xml:lang": "en"
      },
      "properties": {
        "label": {
          "type": "string",
          "description": "Preferred label for this entity"
        },
        "definition": {
          "type": "string",
          "description": "Detailed definition of this entity"
        },
        "alternativeLabels": [
          "AcquiringParty"
        ]
      },
      "keyProperties": [
        "name"
      ],
      "vectorIndex": true,
      "documentation": "http://data.europa.eu/a4g/ontology#PaymentExecutor",
      "parent": "AcquiringParty"
    },
    {
      "name": "PlannedProcurement",
      "description": {
        "_": "Planned Procurement",
        "xml:lang": "en"
      },
      "properties": {
        "label": {
          "type": "string",
          "description": "Preferred label for this entity"
        },
        "alternativeLabels": [
          "ProcurementElement"
        ]
      },
      "keyProperties": [
        "name"
      ],
      "vectorIndex": true,
      "documentation": "http://data.europa.eu/a4g/ontology#PlannedProcurement",
      "parent": "ProcurementElement"
    },
    {
      "name": "PlannedProcurementPart",
      "description": {
        "_": "A subdivision of a Planned Procurement that may later become one or more Lots or a self-standing Procedure. A Lot or a Procedure can also cover one or more parts of the Planned Procurement.",
        "xml:lang": "en"
      },
      "properties": {
        "label": {
          "type": "string",
          "description": "Preferred label for this entity"
        },
        "definition": {
          "type": "string",
          "description": "Detailed definition of this entity"
        },
        "historyNote": {
          "type": "string",
          "description": "Version history and approval information"
        },
        "alternativeLabels": [
          "ProcurementElement"
        ]
      },
      "keyProperties": [
        "name"
      ],
      "vectorIndex": true,
      "documentation": "http://data.europa.eu/a4g/ontology#PlannedProcurementPart",
      "parent": "ProcurementElement"
    },
    {
      "name": "Prize",
      "description": {
        "_": "A reward given in a Contest.",
        "xml:lang": "en"
      },
      "properties": {
        "label": {
          "type": "string",
          "description": "Preferred label for this entity"
        },
        "definition": {
          "type": "string",
          "description": "Detailed definition of this entity"
        },
        "historyNote": {
          "type": "string",
          "description": "Version history and approval information"
        }
      },
      "keyProperties": [
        "name"
      ],
      "vectorIndex": true,
      "documentation": "http://data.europa.eu/a4g/ontology#Prize"
    },
    {
      "name": "Procedure",
      "description": {
        "_": "A legally defined set of administrative activities conducted to conclude one or more Contracts. Additional Information The Procedure is categorised in the law according to different rules determining whether the Procedure is Open, Restricted, Negotiated with or without publicity, etc. (see Procedure Type).",
        "xml:lang": "en"
      },
      "properties": {
        "label": {
          "type": "string",
          "description": "Preferred label for this entity"
        },
        "definition": {
          "type": "string",
          "description": "Detailed definition of this entity"
        },
        "historyNote": {
          "type": "string",
          "description": "Version history and approval information"
        },
        "alternativeLabels": [
          "ProcurementObject"
        ]
      },
      "keyProperties": [
        "name"
      ],
      "vectorIndex": true,
      "documentation": "http://data.europa.eu/a4g/ontology#Procedure",
      "parent": "ProcurementObject"
    },
    {
      "name": "ProcedureTerm",
      "description": {
        "_": "Conditions and stipulations defining particularities of the Procedure.",
        "xml:lang": "en"
      },
      "properties": {
        "label": {
          "type": "string",
          "description": "Preferred label for this entity"
        },
        "definition": {
          "type": "string",
          "description": "Detailed definition of this entity"
        },
        "historyNote": {
          "type": "string",
          "description": "Version history and approval information"
        },
        "alternativeLabels": [
          "MaskableObject"
        ]
      },
      "keyProperties": [
        "name"
      ],
      "vectorIndex": true,
      "documentation": "http://data.europa.eu/a4g/ontology#ProcedureTerm",
      "parent": "MaskableObject"
    },
    {
      "name": "ProcessPlanningTerm",
      "description": {
        "_": "Conditions and stipulations defining particularities of the unfolding of the Procurement Process.",
        "xml:lang": "en"
      },
      "properties": {
        "label": {
          "type": "string",
          "description": "Preferred label for this entity"
        },
        "definition": {
          "type": "string",
          "description": "Detailed definition of this entity"
        },
        "alternativeLabels": [
          "Term"
        ]
      },
      "keyProperties": [
        "name"
      ],
      "vectorIndex": true,
      "documentation": "http://data.europa.eu/a4g/ontology#ProcessPlanningTerm",
      "parent": "Term"
    },
    {
      "name": "ProcurementCriteriaSummary",
      "description": {
        "_": "Overview of the Procurement Criteria.",
        "xml:lang": "en"
      },
      "properties": {
        "label": {
          "type": "string",
          "description": "Preferred label for this entity"
        },
        "definition": {
          "type": "string",
          "description": "Detailed definition of this entity"
        },
        "historyNote": {
          "type": "string",
          "description": "Version history and approval information"
        }
      },
      "keyProperties": [
        "name"
      ],
      "vectorIndex": true,
      "documentation": "http://data.europa.eu/a4g/ontology#ProcurementCriteriaSummary",
      "parent": "Requirement"
    },
    {
      "name": "ProcurementCriterion",
      "description": {
        "_": "A criterion specific to Procurement. Additional Information: This Procurement Criterion can be only Exclusion Ground, Selection Criterion or Award Criterion. Each of these Criteria can contain subcriteria (Criterion class).",
        "xml:lang": "en"
      },
      "properties": {
        "label": {
          "type": "string",
          "description": "Preferred label for this entity"
        },
        "definition": {
          "type": "string",
          "description": "Detailed definition of this entity"
        },
        "historyNote": {
          "type": "string",
          "description": "Version history and approval information"
        }
      },
      "keyProperties": [
        "name"
      ],
      "vectorIndex": true,
      "documentation": "http://data.europa.eu/a4g/ontology#ProcurementCriterion",
      "parent": "Criterion"
    },
    {
      "name": "ProcurementDocument",
      "description": {
        "_": "Document produced or referred to by the Buyer to describe or determine elements of the Procurement. Additional information: Procurement Documents are to be accessible since the date of publication of the Contract Notice or the prior information Notice when used as a call for competition. Examples of Procurement Documents are Technical Specifications, the Descriptive Document, proposed conditions of Contract, formats for the presentation of Documents by Candidates and Tenderers, information on generally applicable obligations. Other Documents related to the Procedure such as Notices are not considered to be Procurement Documents.",
        "xml:lang": "en"
      },
      "properties": {
        "label": {
          "type": "string",
          "description": "Preferred label for this entity"
        },
        "definition": {
          "type": "string",
          "description": "Detailed definition of this entity"
        },
        "historyNote": {
          "type": "string",
          "description": "Version history and approval information"
        }
      },
      "keyProperties": [
        "name"
      ],
      "vectorIndex": true,
      "documentation": "http://data.europa.eu/a4g/ontology#ProcurementDocument"
    },
    {
      "name": "ProcurementElement",
      "description": {
        "_": "Gathering class for critical/central elements in the Procurement Process. TODO: add definition Additional information: Alias: ProcurementComponent",
        "xml:lang": "en"
      },
      "properties": {
        "label": {
          "type": "string",
          "description": "Preferred label for this entity"
        },
        "definition": {
          "type": "string",
          "description": "Detailed definition of this entity"
        }
      },
      "keyProperties": [
        "name"
      ],
      "vectorIndex": true,
      "documentation": "http://data.europa.eu/a4g/ontology#ProcurementElement"
    },
    {
      "name": "ProcurementObject",
      "description": {
        "_": "The whole or a division of goods, services or works to be procured. Additional Information: Anything that can specify the procurement content (i.e. goods, services, work) is a Procurement Object. In a sense, such an \"object\" can constitute the \"object of a Contract\". To test whether something is a Procedure Object check if it can have a Purpose and/or CPV classification (<i>The CPV establishes a single classification system for public procurement aimed at standardising the references used by Contracting Authorities and entities to describe the subject of Procurement Contracts.</i>). Note: Procedure, seems to be an exception from this rule. Because it is a conflated term: it carries process properties and \"purpose\" properties.",
        "xml:lang": "en"
      },
      "properties": {
        "label": {
          "type": "string",
          "description": "Preferred label for this entity"
        },
        "definition": {
          "type": "string",
          "description": "Detailed definition of this entity"
        },
        "alternativeLabels": [
          "ProcurementElement"
        ]
      },
      "keyProperties": [
        "name"
      ],
      "vectorIndex": true,
      "documentation": "http://data.europa.eu/a4g/ontology#ProcurementObject",
      "parent": "ProcurementElement"
    },
    {
      "name": "ProcurementProcedureInformationProvider",
      "description": {
        "_": "A Role of an Agent responsible for providing additional information about the Procurement Procedure.",
        "xml:lang": "en"
      },
      "properties": {
        "label": {
          "type": "string",
          "description": "Preferred label for this entity"
        },
        "definition": {
          "type": "string",
          "description": "Detailed definition of this entity"
        },
        "alternativeLabels": [
          "AcquiringParty"
        ]
      },
      "keyProperties": [
        "name"
      ],
      "vectorIndex": true,
      "documentation": "http://data.europa.eu/a4g/ontology#ProcurementProcedureInformationProvider",
      "parent": "AcquiringParty"
    },
    {
      "name": "ProcurementProcessInformation",
      "description": {
        "_": "Information about the temporal unfolding or succession of Procurement Objects.",
        "xml:lang": "en"
      },
      "properties": {
        "label": {
          "type": "string",
          "description": "Preferred label for this entity"
        },
        "definition": {
          "type": "string",
          "description": "Detailed definition of this entity"
        },
        "alternativeLabels": [
          "ContextDescription"
        ]
      },
      "keyProperties": [
        "name"
      ],
      "vectorIndex": true,
      "documentation": "http://data.europa.eu/a4g/ontology#ProcurementProcessInformation",
      "parent": "ContextDescription"
    },
    {
      "name": "ProcurementServiceProvider",
      "description": {
        "_": "Role of a public or private body which offers ancillary purchasing activities on the market. Additional information: \"Ancillary Purchasing Activities\" means activities consisting in the provision of support to purchasing activities, in particular in the following forms: (a) technical infrastructure enabling Contracting Authorities to award Public Contracts or to conclude Framework Agreements for works, supplies or services; (b) advice on the conduct or design of public Procurement Procedures; (c) preparation and management of Procurement Procedures on behalf and for the account of the Contracting Authority concerned; This would be equivalent to the concept of 'ProcuringEntity' in OCDS: 'The Entity managing the Procurement, which may be different from the Buyer who is paying / using the items being procured'.",
        "xml:lang": "en"
      },
      "properties": {
        "label": {
          "type": "string",
          "description": "Preferred label for this entity"
        },
        "definition": {
          "type": "string",
          "description": "Detailed definition of this entity"
        },
        "historyNote": {
          "type": "string",
          "description": "Version history and approval information"
        },
        "alternativeLabels": [
          "AcquiringParty"
        ]
      },
      "keyProperties": [
        "name"
      ],
      "vectorIndex": true,
      "documentation": "http://data.europa.eu/a4g/ontology#ProcurementServiceProvider",
      "parent": "AcquiringParty"
    },
    {
      "name": "ProfessionalSuitabilitySummary",
      "description": {
        "_": "Overview of the professional ability required for the economic operator to execute the contract.",
        "xml:lang": "en"
      },
      "properties": {
        "label": {
          "type": "string",
          "description": "Preferred label for this entity"
        },
        "definition": {
          "type": "string",
          "description": "Detailed definition of this entity"
        },
        "historyNote": {
          "type": "string",
          "description": "Version history and approval information"
        },
        "alternativeLabels": [
          "SelectionCriteriaSummary"
        ]
      },
      "keyProperties": [
        "name"
      ],
      "vectorIndex": true,
      "documentation": "http://data.europa.eu/a4g/ontology#ProfessionalSuitabilitySummary",
      "parent": "SelectionCriteriaSummary"
    },
    {
      "name": "Project",
      "description": {
        "_": "A collaborative enterprise that is carefully planned to achieve a particular aim.",
        "xml:lang": "en"
      },
      "properties": {
        "label": {
          "type": "string",
          "description": "Preferred label for this entity"
        },
        "definition": {
          "type": "string",
          "description": "Detailed definition of this entity"
        }
      },
      "keyProperties": [
        "name"
      ],
      "vectorIndex": true,
      "documentation": "http://data.europa.eu/a4g/ontology#Project"
    },
    {
      "name": "PurchaseContract",
      "description": {
        "_": "A Contract resulting from using a Dynamic Purchasing System Technique or Framework Agreement Technique.",
        "xml:lang": "en"
      },
      "properties": {
        "label": {
          "type": "string",
          "description": "Preferred label for this entity"
        },
        "definition": {
          "type": "string",
          "description": "Detailed definition of this entity"
        },
        "alternativeLabels": [
          "Contract"
        ]
      },
      "keyProperties": [
        "name"
      ],
      "vectorIndex": true,
      "documentation": "http://data.europa.eu/a4g/ontology#PurchaseContract",
      "parent": "Contract"
    },
    {
      "name": "Purpose",
      "description": {
        "_": "The description of the objectives related to a Procurement. Additional information: The description of the objectives includes the Subject Matter and Quantities. The quantification of the objectives related to a procurement. To be re-reviewed by the WG the soonest. (WG to be discussed, this was pointed out on the 09/04/2019 14:38:25 WG Meeting) The old definition read as follows: The description of the objectives related to a procurement.",
        "xml:lang": "en"
      },
      "properties": {
        "label": {
          "type": "string",
          "description": "Preferred label for this entity"
        },
        "definition": {
          "type": "string",
          "description": "Detailed definition of this entity"
        },
        "historyNote": {
          "type": "string",
          "description": "Version history and approval information"
        }
      },
      "keyProperties": [
        "name"
      ],
      "vectorIndex": true,
      "documentation": "http://data.europa.eu/a4g/ontology#Purpose"
    },
    {
      "name": "QualificationCriteriaSummary",
      "description": {
        "_": "Overview of the Qualification Criteria.",
        "xml:lang": "en"
      },
      "properties": {
        "label": {
          "type": "string",
          "description": "Preferred label for this entity"
        },
        "definition": {
          "type": "string",
          "description": "Detailed definition of this entity"
        },
        "historyNote": {
          "type": "string",
          "description": "Version history and approval information"
        },
        "alternativeLabels": [
          "ProcurementCriteriaSummary"
        ]
      },
      "keyProperties": [
        "name"
      ],
      "vectorIndex": true,
      "documentation": "http://data.europa.eu/a4g/ontology#QualificationCriteriaSummary",
      "parent": "ProcurementCriteriaSummary"
    },
    {
      "name": "QualificationCriterion",
      "description": {
        "_": "Criterion used in the first stage of procurement.",
        "xml:lang": "en"
      },
      "properties": {
        "label": {
          "type": "string",
          "description": "Preferred label for this entity"
        },
        "definition": {
          "type": "string",
          "description": "Detailed definition of this entity"
        },
        "historyNote": {
          "type": "string",
          "description": "Version history and approval information"
        },
        "alternativeLabels": [
          "ProcurementCriterion"
        ]
      },
      "keyProperties": [
        "name"
      ],
      "vectorIndex": true,
      "documentation": "http://data.europa.eu/a4g/ontology#QualificationCriterion",
      "parent": "ProcurementCriterion"
    },
    {
      "name": "Quantity",
      "description": {
        "_": "A counted number of non-monetary units possibly including fractions.",
        "xml:lang": "en"
      },
      "properties": {
        "label": {
          "type": "string",
          "description": "Preferred label for this entity"
        },
        "definition": {
          "type": "string",
          "description": "Detailed definition of this entity"
        }
      },
      "keyProperties": [
        "name"
      ],
      "vectorIndex": true,
      "documentation": "http://data.europa.eu/a4g/ontology#Quantity",
      "isProperty": true
    },
    {
      "name": "ReliedUponEntity",
      "description": {
        "_": "Economic Operator (who is not a Subcontractor) on which the Tenderer relies upon, to meet Selection Criteria.",
        "xml:lang": "en"
      },
      "properties": {
        "label": {
          "type": "string",
          "description": "Preferred label for this entity"
        },
        "definition": {
          "type": "string",
          "description": "Detailed definition of this entity"
        },
        "alternativeLabels": [
          "OfferingParty"
        ]
      },
      "keyProperties": [
        "name"
      ],
      "vectorIndex": true,
      "documentation": "http://data.europa.eu/a4g/ontology#ReliedUponEntity",
      "parent": "OfferingParty"
    },
    {
      "name": "ReviewDecision",
      "description": {
        "_": "Information about Review Decisions.",
        "xml:lang": "en"
      },
      "properties": {
        "label": {
          "type": "string",
          "description": "Preferred label for this entity"
        },
        "definition": {
          "type": "string",
          "description": "Detailed definition of this entity"
        }
      },
      "keyProperties": [
        "name"
      ],
      "vectorIndex": true,
      "documentation": "http://data.europa.eu/a4g/ontology#ReviewDecision"
    },
    {
      "name": "Reviewer",
      "description": {
        "_": "Role of an Agent who investigates the overall correctness of a Procurement Procedure, producing a related report. Additional Information: Any Organisation or Person may request a review of a Procurement Procedure.",
        "xml:lang": "en"
      },
      "properties": {
        "label": {
          "type": "string",
          "description": "Preferred label for this entity"
        },
        "definition": {
          "type": "string",
          "description": "Detailed definition of this entity"
        },
        "historyNote": {
          "type": "string",
          "description": "Version history and approval information"
        },
        "alternativeLabels": [
          "AcquiringParty"
        ]
      },
      "keyProperties": [
        "name"
      ],
      "vectorIndex": true,
      "documentation": "http://data.europa.eu/a4g/ontology#Reviewer",
      "parent": "AcquiringParty"
    },
    {
      "name": "ReviewInformation",
      "description": {
        "_": "Review Information",
        "xml:lang": "en"
      },
      "properties": {
        "label": {
          "type": "string",
          "description": "Preferred label for this entity"
        }
      },
      "keyProperties": [
        "name"
      ],
      "vectorIndex": true,
      "documentation": "http://data.europa.eu/a4g/ontology#ReviewInformation"
    },
    {
      "name": "ReviewIrregularitySummary",
      "description": {
        "_": "Overview of the number and type of requests the Buyer received to review any of its decisions (e.g. the Technical Specifications, Award Decision).",
        "xml:lang": "en"
      },
      "properties": {
        "label": {
          "type": "string",
          "description": "Preferred label for this entity"
        },
        "definition": {
          "type": "string",
          "description": "Detailed definition of this entity"
        },
        "historyNote": {
          "type": "string",
          "description": "Version history and approval information"
        },
        "alternativeLabels": [
          "MaskableObject"
        ]
      },
      "keyProperties": [
        "name"
      ],
      "vectorIndex": true,
      "documentation": "http://data.europa.eu/a4g/ontology#ReviewIrregularitySummary",
      "parent": "MaskableObject"
    },
    {
      "name": "ReviewProcedureInformationProvider",
      "description": {
        "_": "A Role of an Agent who is providing more information on the time limits for review Procedures.",
        "xml:lang": "en"
      },
      "properties": {
        "label": {
          "type": "string",
          "description": "Preferred label for this entity"
        },
        "definition": {
          "type": "string",
          "description": "Detailed definition of this entity"
        },
        "alternativeLabels": [
          "AcquiringParty"
        ]
      },
      "keyProperties": [
        "name"
      ],
      "vectorIndex": true,
      "documentation": "http://data.europa.eu/a4g/ontology#ReviewProcedureInformationProvider",
      "parent": "AcquiringParty"
    },
    {
      "name": "ReviewRequest",
      "description": {
        "_": "Information about requests to review procedures.",
        "xml:lang": "en"
      },
      "properties": {
        "label": {
          "type": "string",
          "description": "Preferred label for this entity"
        },
        "definition": {
          "type": "string",
          "description": "Detailed definition of this entity"
        },
        "historyNote": {
          "type": "string",
          "description": "Version history and approval information"
        }
      },
      "keyProperties": [
        "name"
      ],
      "vectorIndex": true,
      "documentation": "http://data.europa.eu/a4g/ontology#ReviewRequest"
    },
    {
      "name": "ReviewRequester",
      "description": {
        "_": "Role of an Agent who requests the review of a (Procurement) Procedure.",
        "xml:lang": "en"
      },
      "properties": {
        "label": {
          "type": "string",
          "description": "Preferred label for this entity"
        },
        "definition": {
          "type": "string",
          "description": "Detailed definition of this entity"
        },
        "historyNote": {
          "type": "string",
          "description": "Version history and approval information"
        },
        "alternativeLabels": [
          "OfferingParty"
        ]
      },
      "keyProperties": [
        "name"
      ],
      "vectorIndex": true,
      "documentation": "http://data.europa.eu/a4g/ontology#ReviewRequester",
      "parent": "OfferingParty"
    },
    {
      "name": "ReviewRequestSummary",
      "description": {
        "_": "Overview of the requests received by the Buyer to review any of its decisions (e.g. the technical specifications, award decision), as set out in Art. 1(5) of Directive 89/665/EEC and Directive 92/13/EEC, and about the complainants that submitted the requests.",
        "xml:lang": "en"
      },
      "properties": {
        "label": {
          "type": "string",
          "description": "Preferred label for this entity"
        },
        "definition": {
          "type": "string",
          "description": "Detailed definition of this entity"
        },
        "historyNote": {
          "type": "string",
          "description": "Version history and approval information"
        },
        "alternativeLabels": [
          "StatisticalInformation"
        ]
      },
      "keyProperties": [
        "name"
      ],
      "vectorIndex": true,
      "documentation": "http://data.europa.eu/a4g/ontology#ReviewRequestSummary",
      "parent": "StatisticalInformation"
    },
    {
      "name": "ReviewTerm",
      "description": {
        "_": "Conditions and stipulations defining particularities of the review.",
        "xml:lang": "en"
      },
      "properties": {
        "label": {
          "type": "string",
          "description": "Preferred label for this entity"
        },
        "definition": {
          "type": "string",
          "description": "Detailed definition of this entity"
        },
        "historyNote": {
          "type": "string",
          "description": "Version history and approval information"
        },
        "alternativeLabels": [
          "Term"
        ]
      },
      "keyProperties": [
        "name"
      ],
      "vectorIndex": true,
      "documentation": "http://data.europa.eu/a4g/ontology#ReviewTerm",
      "parent": "Term"
    },
    {
      "name": "SecurityClearanceTerm",
      "description": {
        "_": "Conditions and stipulations about the status requested of individuals allowing them access to classified information (state or organisational secrets) or to restricted areas, after completion of a thorough background check.",
        "xml:lang": "en"
      },
      "properties": {
        "label": {
          "type": "string",
          "description": "Preferred label for this entity"
        },
        "definition": {
          "type": "string",
          "description": "Detailed definition of this entity"
        },
        "historyNote": {
          "type": "string",
          "description": "Version history and approval information"
        },
        "alternativeLabels": [
          "Term"
        ]
      },
      "keyProperties": [
        "name"
      ],
      "vectorIndex": true,
      "documentation": "http://data.europa.eu/a4g/ontology#SecurityClearanceTerm",
      "parent": "Term"
    },
    {
      "name": "SelectedCandidateList",
      "description": {
        "_": "Record of Candidates admitted to take part in award phases of procurements.",
        "xml:lang": "en"
      },
      "properties": {
        "label": {
          "type": "string",
          "description": "Preferred label for this entity"
        },
        "definition": {
          "type": "string",
          "description": "Detailed definition of this entity"
        },
        "historyNote": {
          "type": "string",
          "description": "Version history and approval information"
        }
      },
      "keyProperties": [
        "name"
      ],
      "vectorIndex": true,
      "documentation": "http://data.europa.eu/a4g/ontology#SelectedCandidateList",
      "isProperty": true
    },
    {
      "name": "SelectionCriteriaSummary",
      "description": {
        "_": "Overview of the Selection Criteria.",
        "xml:lang": "en"
      },
      "properties": {
        "label": {
          "type": "string",
          "description": "Preferred label for this entity"
        },
        "definition": {
          "type": "string",
          "description": "Detailed definition of this entity"
        },
        "historyNote": {
          "type": "string",
          "description": "Version history and approval information"
        },
        "alternativeLabels": [
          "QualificationCriteriaSummary"
        ]
      },
      "keyProperties": [
        "name"
      ],
      "vectorIndex": true,
      "documentation": "http://data.europa.eu/a4g/ontology#SelectionCriteriaSummary",
      "parent": "QualificationCriteriaSummary"
    },
    {
      "name": "SelectionCriterion",
      "description": {
        "_": "Criterion that describes a capacity Requirement that the Economic Operator needs to fulfill to participate in the procurement. Additional Information: Selection criteria may relate to: (a) suitability to pursue the professional activity; (b) economic and financial standing; (c) technical and professional ability",
        "xml:lang": "en"
      },
      "properties": {
        "label": {
          "type": "string",
          "description": "Preferred label for this entity"
        },
        "definition": {
          "type": "string",
          "description": "Detailed definition of this entity"
        },
        "historyNote": {
          "type": "string",
          "description": "Version history and approval information"
        },
        "alternativeLabels": [
          "QualificationCriterion"
        ]
      },
      "keyProperties": [
        "name"
      ],
      "vectorIndex": true,
      "documentation": "http://data.europa.eu/a4g/ontology#SelectionCriterion",
      "parent": "QualificationCriterion"
    },
    {
      "name": "SelectionEvaluationTerm",
      "description": {
        "_": "Conditions and stipulations defining particularities of the evaluation of Selection Criteria.",
        "xml:lang": "en"
      },
      "properties": {
        "label": {
          "type": "string",
          "description": "Preferred label for this entity"
        },
        "definition": {
          "type": "string",
          "description": "Detailed definition of this entity"
        },
        "alternativeLabels": [
          "EvaluationTerm"
        ]
      },
      "keyProperties": [
        "name"
      ],
      "vectorIndex": true,
      "documentation": "http://data.europa.eu/a4g/ontology#SelectionEvaluationTerm",
      "parent": "EvaluationTerm"
    },
    {
      "name": "SocialProcurement",
      "description": {
        "_": "Approach whereby Buyers seek to procure by fulfilling social objectives. Additional Information: Socially Responsible Public Procurement (SRPP) - ‘SRPP’ means Procurement Operations that take into account one or more of the following social considerations: employment opportunities, decent work, compliance with social and labour rights, social inclusion (including persons with disabilities), equal opportunities, accessibility design for all, taking account of sustainability criteria, including ethical trade issues and wider voluntary compliance with corporate social responsibility (CSR), while observing the principles enshrined in the Treaty for the European Union (TFEU) and the Procurement Directives. See Article 18 and Annex X Directive 2014/24.",
        "xml:lang": "en"
      },
      "properties": {
        "label": {
          "type": "string",
          "description": "Preferred label for this entity"
        },
        "definition": {
          "type": "string",
          "description": "Detailed definition of this entity"
        },
        "alternativeLabels": [
          "StrategicProcurement"
        ]
      },
      "keyProperties": [
        "name"
      ],
      "vectorIndex": true,
      "documentation": "http://data.europa.eu/a4g/ontology#SocialProcurement",
      "parent": "StrategicProcurement"
    },
    {
      "name": "SpecificationInformation",
      "description": {
        "_": "Specification Information",
        "xml:lang": "en"
      },
      "properties": {
        "label": {
          "type": "string",
          "description": "Preferred label for this entity"
        }
      },
      "keyProperties": [
        "name"
      ],
      "vectorIndex": true,
      "documentation": "http://data.europa.eu/a4g/ontology#SpecificationInformation"
    },
    {
      "name": "StatisticalInformation",
      "description": {
        "_": "Statistical data on the Procedure and the Lot. Additional Information At the present time Procurement Procedures are not fully electronic. At a later date, information on the Tenders received could be inferred by the data in the eProcurement System. Therefore this class is temporal and should cease to exist in fully electronic Procurement. The need for its presence responds also to the alignment with the Regulation (EU) 2019/1780 (eForms). Attention will have to be paid in the future to possible inconsistencies derived from data placed in other classes and data held in the Statistical Information class; e.g. the TenderEvaluation class (see eEvaluation diagram) has the attribute admissibileTender indicator, which in case of being false, may enter in contradiction with the highest or lowest Tender value for that very same inadmissible Tender.",
        "xml:lang": "en"
      },
      "properties": {
        "label": {
          "type": "string",
          "description": "Preferred label for this entity"
        },
        "definition": {
          "type": "string",
          "description": "Detailed definition of this entity"
        },
        "historyNote": {
          "type": "string",
          "description": "Version history and approval information"
        },
        "alternativeLabels": [
          "ContextDescription"
        ]
      },
      "keyProperties": [
        "name"
      ],
      "vectorIndex": true,
      "documentation": "http://data.europa.eu/a4g/ontology#StatisticalInformation",
      "parent": "ContextDescription"
    },
    {
      "name": "StrategicProcurement",
      "description": {
        "_": "Public Procurement that contributes to achieving pressing policy goals. Additional Information: Specific strategic goals could be, for example, Environmental Protection, innovation, job creation and the development of small and medium enterprises. The subclasses are given by the choices in BT-06 Strategic Procurement. Based on https://legalinstruments.oecd.org/en/instruments/OECD-LEGAL-0411 (see paragraph on \"background information\".",
        "xml:lang": "en"
      },
      "properties": {
        "label": {
          "type": "string",
          "description": "Preferred label for this entity"
        },
        "definition": {
          "type": "string",
          "description": "Detailed definition of this entity"
        },
        "historyNote": {
          "type": "string",
          "description": "Version history and approval information"
        }
      },
      "keyProperties": [
        "name"
      ],
      "vectorIndex": true,
      "documentation": "http://data.europa.eu/a4g/ontology#StrategicProcurement",
      "isProperty": true
    },
    {
      "name": "SubcontractingEstimate",
      "description": {
        "_": "Approximation concerning the foreseen Subcontracting.",
        "xml:lang": "en"
      },
      "properties": {
        "label": {
          "type": "string",
          "description": "Preferred label for this entity"
        },
        "definition": {
          "type": "string",
          "description": "Detailed definition of this entity"
        },
        "historyNote": {
          "type": "string",
          "description": "Version history and approval information"
        },
        "alternativeLabels": [
          "MaskableObject"
        ]
      },
      "keyProperties": [
        "name"
      ],
      "vectorIndex": true,
      "documentation": "http://data.europa.eu/a4g/ontology#SubcontractingEstimate",
      "parent": "MaskableObject"
    },
    {
      "name": "Subcontractor",
      "description": {
        "_": "A Role of an Agent that has an agreement to perform part or all of the obligations of another Agents's Contract. Additional information For some Procedures, the Subcontractor signs as well the Contract between the Buyer and the Contractor. At tendering time, entities relied upon by the Economic Operators can be Subcontractors or not. When modelling ESPD we will analyze whether we need or not a Role named \"relied upon\".",
        "xml:lang": "en"
      },
      "properties": {
        "label": {
          "type": "string",
          "description": "Preferred label for this entity"
        },
        "definition": {
          "type": "string",
          "description": "Detailed definition of this entity"
        },
        "historyNote": {
          "type": "string",
          "description": "Version history and approval information"
        },
        "alternativeLabels": [
          "OfferingParty"
        ]
      },
      "keyProperties": [
        "name"
      ],
      "vectorIndex": true,
      "documentation": "http://data.europa.eu/a4g/ontology#Subcontractor",
      "parent": "OfferingParty"
    },
    {
      "name": "SubcontractTerm",
      "description": {
        "_": "A concept to describe the main information regarding the share of parts of the Contract to third parties.",
        "xml:lang": "en"
      },
      "properties": {
        "label": {
          "type": "string",
          "description": "Preferred label for this entity"
        },
        "definition": {
          "type": "string",
          "description": "Detailed definition of this entity"
        },
        "alternativeLabels": [
          "Term"
        ]
      },
      "keyProperties": [
        "name"
      ],
      "vectorIndex": true,
      "documentation": "http://data.europa.eu/a4g/ontology#SubcontractTerm",
      "parent": "Term"
    },
    {
      "name": "SubmissionStatisticalInformation",
      "description": {
        "_": "Statistical information about submissions on a given competition, either at Lot level or Mini-Competition level.",
        "xml:lang": "en"
      },
      "properties": {
        "label": {
          "type": "string",
          "description": "Preferred label for this entity"
        },
        "definition": {
          "type": "string",
          "description": "Detailed definition of this entity"
        },
        "historyNote": {
          "type": "string",
          "description": "Version history and approval information"
        },
        "alternativeLabels": [
          "StatisticalInformation"
        ]
      },
      "keyProperties": [
        "name"
      ],
      "vectorIndex": true,
      "documentation": "http://data.europa.eu/a4g/ontology#SubmissionStatisticalInformation",
      "parent": "StatisticalInformation"
    },
    {
      "name": "SubmissionTerm",
      "description": {
        "_": "Conditions and stipulations defining particularities of submitting Documents to the Buyer. Additional Information: These Documents can be Tenders, Request To Participate and expressions of interest.",
        "xml:lang": "en"
      },
      "properties": {
        "label": {
          "type": "string",
          "description": "Preferred label for this entity"
        },
        "definition": {
          "type": "string",
          "description": "Detailed definition of this entity"
        },
        "historyNote": {
          "type": "string",
          "description": "Version history and approval information"
        },
        "alternativeLabels": [
          "Term"
        ]
      },
      "keyProperties": [
        "name"
      ],
      "vectorIndex": true,
      "documentation": "http://data.europa.eu/a4g/ontology#SubmissionTerm",
      "parent": "Term"
    },
    {
      "name": "System",
      "description": {
        "_": "Software application used for performing Procurement activities.",
        "xml:lang": "en"
      },
      "properties": {
        "label": {
          "type": "string",
          "description": "Preferred label for this entity"
        },
        "definition": {
          "type": "string",
          "description": "Detailed definition of this entity"
        },
        "historyNote": {
          "type": "string",
          "description": "Version history and approval information"
        }
      },
      "keyProperties": [
        "name"
      ],
      "vectorIndex": true,
      "documentation": "http://data.europa.eu/a4g/ontology#System",
      "parent": "Agent"
    },
    {
      "name": "TaxDocumentation",
      "description": {
        "_": "Tax Documentation",
        "xml:lang": "en"
      },
      "properties": {
        "label": {
          "type": "string",
          "description": "Preferred label for this entity"
        },
        "alternativeLabels": [
          "Documentation"
        ]
      },
      "keyProperties": [
        "name"
      ],
      "vectorIndex": true,
      "documentation": "http://data.europa.eu/a4g/ontology#TaxDocumentation",
      "parent": "Documentation"
    },
    {
      "name": "TaxInformationProvider",
      "description": {
        "_": "A Role of an Agent responsible for providing information concerning the general regulatory framework for taxes.",
        "xml:lang": "en"
      },
      "properties": {
        "label": {
          "type": "string",
          "description": "Preferred label for this entity"
        },
        "definition": {
          "type": "string",
          "description": "Detailed definition of this entity"
        }
      },
      "keyProperties": [
        "name"
      ],
      "vectorIndex": true,
      "documentation": "http://data.europa.eu/a4g/ontology#TaxInformationProvider"
    },
    {
      "name": "TechnicalAbilitySummary",
      "description": {
        "_": "Overview of the expertise required for the economic operator to execute the contract.",
        "xml:lang": "en"
      },
      "properties": {
        "label": {
          "type": "string",
          "description": "Preferred label for this entity"
        },
        "definition": {
          "type": "string",
          "description": "Detailed definition of this entity"
        },
        "historyNote": {
          "type": "string",
          "description": "Version history and approval information"
        },
        "alternativeLabels": [
          "SelectionCriteriaSummary"
        ]
      },
      "keyProperties": [
        "name"
      ],
      "vectorIndex": true,
      "documentation": "http://data.europa.eu/a4g/ontology#TechnicalAbilitySummary",
      "parent": "SelectionCriteriaSummary"
    },
    {
      "name": "TechnicalSpecification",
      "description": {
        "_": "A set of documented Requirements applicable to the object of the Procurement. Additional Information: A specification often includes technical standards.",
        "xml:lang": "en"
      },
      "properties": {
        "label": {
          "type": "string",
          "description": "Preferred label for this entity"
        },
        "definition": {
          "type": "string",
          "description": "Detailed definition of this entity"
        },
        "historyNote": {
          "type": "string",
          "description": "Version history and approval information"
        }
      },
      "keyProperties": [
        "name"
      ],
      "vectorIndex": true,
      "documentation": "http://data.europa.eu/a4g/ontology#TechnicalSpecification"
    },
    {
      "name": "Technique",
      "description": {
        "_": "Method used for conducting Procurement Procedures. Several Techniques can be combined in one single Procurement Procedure (e.g. eAuction can be carried out in a Framework Agreement or DPS).",
        "xml:lang": "en"
      },
      "properties": {
        "label": {
          "type": "string",
          "description": "Preferred label for this entity"
        },
        "definition": {
          "type": "string",
          "description": "Detailed definition of this entity"
        },
        "historyNote": {
          "type": "string",
          "description": "Version history and approval information"
        }
      },
      "keyProperties": [
        "name"
      ],
      "vectorIndex": true,
      "documentation": "http://data.europa.eu/a4g/ontology#Technique"
    },
    {
      "name": "Tender",
      "description": {
        "_": "Information submitted by the Economic Operator to specify its Offer regarding a specific Lot, in response to the call for Tender.",
        "xml:lang": "en"
      },
      "properties": {
        "label": {
          "type": "string",
          "description": "Preferred label for this entity"
        },
        "definition": {
          "type": "string",
          "description": "Detailed definition of this entity"
        },
        "historyNote": {
          "type": "string",
          "description": "Version history and approval information"
        },
        "alternativeLabels": [
          "MaskableObject"
        ]
      },
      "keyProperties": [
        "name"
      ],
      "vectorIndex": true,
      "documentation": "http://data.europa.eu/a4g/ontology#Tender",
      "parent": "MaskableObject"
    },
    {
      "name": "TenderAwardOutcome",
      "description": {
        "_": "Result concerning the Tender attributed by the Awarder.",
        "xml:lang": "en"
      },
      "properties": {
        "label": {
          "type": "string",
          "description": "Preferred label for this entity"
        },
        "definition": {
          "type": "string",
          "description": "Detailed definition of this entity"
        },
        "alternativeLabels": [
          "MaskableObject"
        ]
      },
      "keyProperties": [
        "name"
      ],
      "vectorIndex": true,
      "documentation": "http://data.europa.eu/a4g/ontology#TenderAwardOutcome",
      "parent": "MaskableObject"
    },
    {
      "name": "Tenderer",
      "description": {
        "_": "A Role of an Agent that has submitted a Tender. Additional Information: A Tenderer is an Economic Operator or group of Economic Operators that has submitted a Tender.",
        "xml:lang": "en"
      },
      "properties": {
        "label": {
          "type": "string",
          "description": "Preferred label for this entity"
        },
        "definition": {
          "type": "string",
          "description": "Detailed definition of this entity"
        },
        "historyNote": {
          "type": "string",
          "description": "Version history and approval information"
        },
        "alternativeLabels": [
          "OfferingParty"
        ]
      },
      "keyProperties": [
        "name"
      ],
      "vectorIndex": true,
      "documentation": "http://data.europa.eu/a4g/ontology#Tenderer",
      "parent": "OfferingParty"
    },
    {
      "name": "TenderGroup",
      "description": {
        "_": "Specific Offer in response to a Lot Group. Additional Information: This class is generally used to provide the Monetary Value in response to a Lot Group.",
        "xml:lang": "en"
      },
      "properties": {
        "label": {
          "type": "string",
          "description": "Preferred label for this entity"
        },
        "definition": {
          "type": "string",
          "description": "Detailed definition of this entity"
        }
      },
      "keyProperties": [
        "name"
      ],
      "vectorIndex": true,
      "documentation": "http://data.europa.eu/a4g/ontology#TenderGroup"
    },
    {
      "name": "TenderProcessor",
      "description": {
        "_": "A Role of an Agent responsible for processing Tenders.",
        "xml:lang": "en"
      },
      "properties": {
        "label": {
          "type": "string",
          "description": "Preferred label for this entity"
        },
        "definition": {
          "type": "string",
          "description": "Detailed definition of this entity"
        },
        "alternativeLabels": [
          "AcquiringParty"
        ]
      },
      "keyProperties": [
        "name"
      ],
      "vectorIndex": true,
      "documentation": "http://data.europa.eu/a4g/ontology#TenderProcessor",
      "parent": "AcquiringParty"
    },
    {
      "name": "TenderReceiver",
      "description": {
        "_": "A Role of an Agent responsible for receiving Tenders.",
        "xml:lang": "en"
      },
      "properties": {
        "label": {
          "type": "string",
          "description": "Preferred label for this entity"
        },
        "definition": {
          "type": "string",
          "description": "Detailed definition of this entity"
        },
        "alternativeLabels": [
          "AcquiringParty"
        ]
      },
      "keyProperties": [
        "name"
      ],
      "vectorIndex": true,
      "documentation": "http://data.europa.eu/a4g/ontology#TenderReceiver",
      "parent": "AcquiringParty"
    },
    {
      "name": "Term",
      "description": {
        "_": "A governing condition or stipulation.",
        "xml:lang": "en"
      },
      "properties": {
        "label": {
          "type": "string",
          "description": "Preferred label for this entity"
        },
        "definition": {
          "type": "string",
          "description": "Detailed definition of this entity"
        }
      },
      "keyProperties": [
        "name"
      ],
      "vectorIndex": true,
      "documentation": "http://data.europa.eu/a4g/ontology#Term"
    },
    {
      "name": "UniqueResponsibleOfTheProcurement",
      "description": {
        "_": "Unique Responsible Of The Procurement",
        "xml:lang": "en"
      },
      "properties": {
        "label": {
          "type": "string",
          "description": "Preferred label for this entity"
        },
        "alternativeLabels": [
          "AcquiringParty"
        ]
      },
      "keyProperties": [
        "name"
      ],
      "vectorIndex": true,
      "documentation": "http://data.europa.eu/a4g/ontology#UniqueResponsibleOfTheProcurement",
      "parent": "AcquiringParty"
    },
    {
      "name": "Winner",
      "description": {
        "_": "A Role of an Agent to whom a Lot is awarded.",
        "xml:lang": "en"
      },
      "properties": {
        "label": {
          "type": "string",
          "description": "Preferred label for this entity"
        },
        "definition": {
          "type": "string",
          "description": "Detailed definition of this entity"
        },
        "historyNote": {
          "type": "string",
          "description": "Version history and approval information"
        },
        "alternativeLabels": [
          "OfferingParty"
        ]
      },
      "keyProperties": [
        "name"
      ],
      "vectorIndex": true,
      "documentation": "http://data.europa.eu/a4g/ontology#Winner",
      "parent": "OfferingParty"
    }
  ],
  "relationships": [
    {
      "name": "contextualisedBy",
      "description": {
        "_": "The place of the AgentInRole in the procurement is expressed by a ProcurementObject.",
        "xml:lang": "en"
      },
      "source": "AgentInRole",
      "target": "ProcurementObject",
      "documentation": "http://data.europa.eu/a4g/ontology#contextualisedBy"
    },
    {
      "name": "definesBudgetProvider",
      "description": {
        "_": "Relation indicating a ProcedureTerm has a BudgetProvider.",
        "xml:lang": "en"
      },
      "source": "ProcedureTerm",
      "target": "BudgetProvider",
      "documentation": "http://data.europa.eu/a4g/ontology#definesBudgetProvider"
    },
    {
      "name": "definesCatalogueProvider",
      "description": {
        "_": "Relation indicating an AccessTerm has a CatalogueProvider.",
        "xml:lang": "en"
      },
      "source": "AccessTerm",
      "target": "CatalogueProvider",
      "documentation": "http://data.europa.eu/a4g/ontology#definesCatalogueProvider"
    },
    {
      "name": "definesCatalogueReceiver",
      "description": {
        "_": "Relation indicating an AccessTerm has a CatalogueReceiver.",
        "xml:lang": "en"
      },
      "source": "AccessTerm",
      "target": "CatalogueReceiver",
      "documentation": "http://data.europa.eu/a4g/ontology#definesCatalogueReceiver"
    },
    {
      "name": "definesLotGroup",
      "description": {
        "_": "Relation indicating a ProcedureTerm has a LotGroup.",
        "xml:lang": "en"
      },
      "source": "ProcedureTerm",
      "target": "LotGroup",
      "documentation": "http://data.europa.eu/a4g/ontology#definesLotGroup"
    },
    {
      "name": "definesMediator",
      "description": {
        "_": "Relation indicating a ProcedureTerm has a Mediator.",
        "xml:lang": "en"
      },
      "source": "ProcedureTerm",
      "target": "Mediator",
      "documentation": "http://data.europa.eu/a4g/ontology#definesMediator"
    },
    {
      "name": "definesOfflineAccessProvider",
      "description": {
        "_": "Relation indicating an AccessTerm has an OfflineAccessProvider.",
        "xml:lang": "en"
      },
      "source": "AccessTerm",
      "target": "OfflineAccessProvider",
      "documentation": "http://data.europa.eu/a4g/ontology#definesOfflineAccessProvider"
    },
    {
      "name": "definesParticipationRequestProcessor",
      "description": {
        "_": "Relation indicating a ParticipationRequestTerm has a ParticipationRequestProcessor.",
        "xml:lang": "en"
      },
      "source": "ParticipationRequestTerm",
      "target": "ParticipationRequestProcessor",
      "documentation": "http://data.europa.eu/a4g/ontology#definesParticipationRequestProcessor"
    },
    {
      "name": "definesParticipationRequestReceiver",
      "description": {
        "_": "Relation indicating a ParticipationRequestTerm has a ParticipationRequestReceiver.",
        "xml:lang": "en"
      },
      "source": "ParticipationRequestTerm",
      "target": "ParticipationRequestReceiver",
      "documentation": "http://data.europa.eu/a4g/ontology#definesParticipationRequestReceiver"
    },
    {
      "name": "definesPaymentExecutor",
      "description": {
        "_": "Relation indicating a ContractTerm has a PaymentExecutor.",
        "xml:lang": "en"
      },
      "source": "ContractTerm",
      "target": "PaymentExecutor",
      "documentation": "http://data.europa.eu/a4g/ontology#definesPaymentExecutor"
    },
    {
      "name": "definesPrize",
      "description": {
        "_": "Relation indicating a DesignContestRegimeTerm has a Prize.",
        "xml:lang": "en"
      },
      "source": "DesignContestRegimeTerm",
      "target": "Prize",
      "documentation": "http://data.europa.eu/a4g/ontology#definesPrize"
    },
    {
      "name": "definesProcurementProcedureInformationProvider",
      "description": {
        "_": "Relation indicating an AccessTerm has a ProcurementProcedureInformationProvider.",
        "xml:lang": "en"
      },
      "source": "AccessTerm",
      "target": "ProcurementProcedureInformationProvider",
      "documentation": "http://data.europa.eu/a4g/ontology#definesProcurementProcedureInformationProvider"
    },
    {
      "name": "definesReviewer",
      "description": {
        "_": "Relation indicating a ReviewTerm has a Reviewer.",
        "xml:lang": "en"
      },
      "source": "ReviewTerm",
      "target": "Reviewer",
      "documentation": "http://data.europa.eu/a4g/ontology#definesReviewer"
    },
    {
      "name": "definesReviewProcedureInformationProvider",
      "description": {
        "_": "Relation indicating a ReviewTerm has a ReviewProcedureInformationProvider.",
        "xml:lang": "en"
      },
      "source": "ReviewTerm",
      "target": "ReviewProcedureInformationProvider",
      "documentation": "http://data.europa.eu/a4g/ontology#definesReviewProcedureInformationProvider"
    },
    {
      "name": "definesTenderProcessor",
      "description": {
        "_": "Relation indicating a SubmissionTerm has a TenderProcessor.",
        "xml:lang": "en"
      },
      "source": "SubmissionTerm",
      "target": "TenderProcessor",
      "documentation": "http://data.europa.eu/a4g/ontology#definesTenderProcessor"
    },
    {
      "name": "definesTenderReceiver",
      "description": {
        "_": "Relation indicating a SubmissionTerm has a TenderReceiver.",
        "xml:lang": "en"
      },
      "source": "SubmissionTerm",
      "target": "TenderReceiver",
      "documentation": "http://data.europa.eu/a4g/ontology#definesTenderReceiver"
    },
    {
      "name": "foreseesSubcontractor",
      "description": {
        "_": "Relation indicating that an Organization plans to have a Subcontractor. Additional information: In eForms, in a Result Notice, the foreseen Subcontractors in a Tender are associated to the Organization that proposes the Subcontractors. The Subcontractor is associated to the Organization, rather than the Tenderer, so that, in the case of multiple Organizations being a Tenderer, it is clear to which Organization the proposed Subcontractor is associated.",
        "xml:lang": "en"
      },
      "source": "Subcontractor",
      "target": "Notice",
      "documentation": "http://data.europa.eu/a4g/ontology#foreseesSubcontractor"
    },
    {
      "name": "hasApproximateFrameworkAgreementValue",
      "description": {
        "_": "The estimated value to be spent within the Framework Agreement(s). Additional information: In the case of an Award Decision for a Lot, this relation represents the estimated value for the awarded Framework Agreement. In the case of a Notice, this relation represents the estimated value for all Framework Agreements covered by the Notice.",
        "xml:lang": "en"
      },
      "source": "Lot",
      "target": "Notice",
      "documentation": "http://data.europa.eu/a4g/ontology#hasApproximateFrameworkAgreementValue"
    },
    {
      "name": "hasAwardedValue",
      "description": {
        "_": "The value of the procurement provided by the Award Decision. Additional Information: Different cases of awarded values may refer to a lot, the global value of the procedure, or of a combinatorial value of a group of lots. In the case of framework agreements and dynamic purchasing systems this refers to the maximum awarded value.",
        "xml:lang": "en"
      },
      "source": "Lot",
      "target": "Procedure",
      "documentation": "http://data.europa.eu/a4g/ontology#hasAwardedValue"
    },
    {
      "name": "hasBuyerLegalType",
      "description": {
        "_": "A category that indicates the right of an Organisation to play the role of a buyer. Additional Information: The category also effects the rules that the buyer has to abide to within the public procurement procedure.",
        "xml:lang": "en"
      },
      "source": "Buyer",
      "target": "Procedure",
      "documentation": "http://data.europa.eu/a4g/ontology#hasBuyerLegalType"
    },
    {
      "name": "hasCountryOfOrigin",
      "description": {
        "_": "The source country of the product or service. Additional Information: The country of origin can be provided by the buyer as a requirement or by the tenderer information of the item to be provided.",
        "xml:lang": "en"
      },
      "source": "Buyer",
      "target": "Tenderer",
      "documentation": "http://data.europa.eu/a4g/ontology#hasCountryOfOrigin"
    },
    {
      "name": "hasDirectAwardJustification",
      "description": {
        "_": "List of reasons for using a procedure which allows awarding contracts directly without publishing a notice.",
        "xml:lang": "en"
      },
      "source": "Procedure",
      "target": "Notice",
      "documentation": "http://data.europa.eu/a4g/ontology#hasDirectAwardJustification"
    },
    {
      "name": "hasEstimatedValue",
      "description": {
        "_": "A forecast of the value of the procurement before competition. Additional Information: Different cases of estimated values may refer to a lot, the global value of the procedure, or of a combinatorial value of a group of lots. The forecast is calculated by the buyer and covers all revenues whether coming from the buyer or third parties. See for example recital (19), Article 5 of Directive 2014/24/EU and other articles from the rest of Directives about procurement. In the case of framework agreements and dynamic purchasing systems this refers to the maximum estimated value.",
        "xml:lang": "en"
      },
      "source": "Lot",
      "target": "Procedure",
      "documentation": "http://data.europa.eu/a4g/ontology#hasEstimatedValue"
    },
    {
      "name": "hasFinancialOfferValue",
      "description": {
        "_": "The value offered by the Tenderer for a Lot. Additional Information: This value is normally the one awarded for a winning Tender Lot. In case of negotiated procedures the original financial value may be reviewed and the offer updated.",
        "xml:lang": "en"
      },
      "source": "Tenderer",
      "target": "Lot",
      "documentation": "http://data.europa.eu/a4g/ontology#hasFinancialOfferValue"
    },
    {
      "name": "hasHighestReceivedTenderValue",
      "description": {
        "_": "Amount of the Tender with the highest value. Additional Information The value must correspond to an admissible tender. For example, tenders compliant with the procurement document requirements, not having an abnormally low price or cost, etc.",
        "xml:lang": "en"
      },
      "source": "Tender",
      "target": "Document",
      "documentation": "http://data.europa.eu/a4g/ontology#hasHighestReceivedTenderValue"
    },
    {
      "name": "hasItemCountryOfOrigin",
      "description": {
        "_": "The source country of the product or service. Additional Information: The country of origin can be provided by the buyer as a requirement or by the tenderer information of the item to be provided. The codelist to be used is at-voc:country which is available at http://publications.europa.eu/resource/dataset/country",
        "xml:lang": "en"
      },
      "source": "Buyer",
      "target": "Tenderer",
      "documentation": "http://data.europa.eu/a4g/ontology#hasItemCountryOfOrigin"
    },
    {
      "name": "hasLowestReceivedTenderValue",
      "description": {
        "_": "Amount of the Tender with the lowest value. Additional Information The value must correspond to an admissible tender. For example, tenders compliant with the procurement document requirements, not having an abnormally low price or cost, etc.",
        "xml:lang": "en"
      },
      "source": "Tender",
      "target": "Document",
      "documentation": "http://data.europa.eu/a4g/ontology#hasLowestReceivedTenderValue"
    },
    {
      "name": "hasMaximumFrameworkAgreementAwardedValue",
      "description": {
        "_": "The maximum value which can be spent through all the framework agreements announced in this notice, including options and renewals of contracts. Additional information: The value provided is a threshold value that implicity means that it cannot be exceeded however it may not be reached during the execution of a contract. The Framework Agreements in a CAN are to be traced back and added to provide this value.",
        "xml:lang": "en"
      },
      "source": "Notice",
      "target": "Contract",
      "documentation": "http://data.europa.eu/a4g/ontology#hasMaximumFrameworkAgreementAwardedValue"
    },
    {
      "name": "hasPrizeValue",
      "description": {
        "_": "The monetary value of a prize, if any, for the winner (or runners-up) of the design contest.",
        "xml:lang": "en"
      },
      "source": "Prize",
      "target": "Winner",
      "documentation": "http://data.europa.eu/a4g/ontology#hasPrizeValue"
    },
    {
      "name": "hasSubcontractingObligation",
      "description": {
        "_": "The requirement the tender must meet with regard to subcontracting parts of the contract.",
        "xml:lang": "en"
      },
      "source": "Tender",
      "target": "Contract",
      "documentation": "http://data.europa.eu/a4g/ontology#hasSubcontractingObligation"
    },
    {
      "name": "indicatesAwardToWinner",
      "description": {
        "_": "Reveals the winner to whom the tender award outcome is attributed.",
        "xml:lang": "en"
      },
      "source": "Winner",
      "target": "Tender",
      "documentation": "http://data.europa.eu/a4g/ontology#indicatesAwardToWinner"
    },
    {
      "name": "isFundedBy",
      "description": {
        "_": "Funding is provided either completely or partially by a Fund. Additional information: Funds may change between the lot and the contract, for example in the case of an emergency crisis, a contract may be financed by a budget that was not foreseen in the call.",
        "xml:lang": "en"
      },
      "source": "Fund",
      "target": "Lot",
      "documentation": "http://data.europa.eu/a4g/ontology#isFundedBy"
    },
    {
      "name": "isResponsibilityOfBuyer",
      "description": {
        "_": "The buyer in charge of the procedure.",
        "xml:lang": "en"
      },
      "source": "Buyer",
      "target": "Procedure",
      "documentation": "http://data.europa.eu/a4g/ontology#isResponsibilityOfBuyer"
    },
    {
      "name": "needsToBeATenderer",
      "description": {
        "_": "The Winner must be a Tenderer.",
        "xml:lang": "en"
      },
      "source": "Winner",
      "target": "Tenderer",
      "documentation": "http://data.europa.eu/a4g/ontology#needsToBeATenderer"
    },
    {
      "name": "needsToBeAWinner",
      "description": {
        "_": "The Contractor must be a Winner.",
        "xml:lang": "en"
      },
      "source": "Contractor",
      "target": "Winner",
      "documentation": "http://data.europa.eu/a4g/ontology#needsToBeAWinner"
    },
    {
      "name": "resultsFromLotAwardOutcome",
      "description": {
        "_": "Relation to indicate that a given type of Contract is a consequence of a given LotAwardOutcome.",
        "xml:lang": "en"
      },
      "source": "Contract",
      "target": "LotAwardOutcome",
      "documentation": "http://data.europa.eu/a4g/ontology#resultsFromLotAwardOutcome"
    }
  ],
  "metadata": {
    "sourceUrl": "https://raw.githubusercontent.com/OP-TED/ePO/master/implementation/ePO_core/owl_ontology/ePO_core.rdf",
<<<<<<< HEAD
    "extractionDate": "2025-07-24T10:48:58.933Z",
=======
    "extractionDate": "2025-07-24T12:49:47.064Z",
>>>>>>> 59d215e5
    "sourceVersion": "2024.06",
    "entityCount": 148,
    "relationshipCount": 395
  },
  "ignoredEntities": [],
  "ignoredRelationships": [
    "actsOnBehalfOf",
    "agreedByBuyer",
    "amendsContract",
    "announcesAwardDecision",
    "announcesCompletionOfContract",
    "announcesContract",
    "announcesLot",
    "announcesLotGroup",
    "announcesLotGroupAwardInformation",
    "announcesNoticeAwardInformation",
    "announcesPlannedProcurement",
    "announcesPlannedProcurementPart",
    "announcesProcedure",
    "announcesReviewRequest",
    "announcesRole",
    "answersQuestion",
    "answersReviewRequest",
    "associatedWith",
    "attestedByLabel",
    "bindsBuyer",
    "bindsContractor",
    "canProvideEvidence",
    "canProvideNonDiscriminatoryEvidence",
    "comprisesAwardOutcome",
    "comprisesTender",
    "comprisesTenderAwardOutcome",
    "concernsAwardOutcome",
    "concernsContract",
    "concernsEnergyEfficiencyItemCategory",
    "concernsGreenProcurement",
    "concernsInternationalProcurementInstrumentMeasure",
    "concernsLot",
    "concernsLotAwardOutcome",
    "concernsLotGroup",
    "concernsMaskedObject",
    "concernsNotice",
    "concernsOrganisation",
    "concernsOriginatorRequest",
    "concernsProcedure",
    "concernsProcurementElement",
    "concernsReviewDecision",
    "concernsReviewRequest",
    "concernsReviewSummaryForLot",
    "concernsTender",
    "conformsToLegalBasis",
    "containsCandidate",
    "definesContractDuration",
    "definesContractPeriod",
    "definesEstimatedContractDuration",
    "definesInformationProvider",
    "definesSpecificPlaceOfPerformance",
    "definesSubcontractingTerm",
    "delegatesAncillaryActivitiesTo",
    "describesDirectAwardPrenotificationNotice",
    "describesLotGroup",
    "describesResultNotice",
    "distributesOffer",
    "doesNotRequireSelectionCriterionType",
    "evaluatesProcurementCriterion",
    "exposesChannel",
    "followsRulesSetBy",
    "foreseesConcession",
    "foreseesProcurementObject",
    "foreseesSubcontracting",
    "foreseesTechnique",
    "foreseesTerm",
    "fulfillsRequirement",
    "fulfillsStrategicProcurement",
    "hasAdditionalClassification",
    "hasAdditionalContractNature",
    "hasAllegedIrregularityType",
    "hasAmount",
    "hasAmountDueForPayment",
    "hasApproximateGroupFrameworkAgreementValue",
    "hasAssociatedDocument",
    "hasAwardCriterionType",
    "hasAwardStatus",
    "hasBackorderQuantity",
    "hasBalanceAmount",
    "hasBankingIdentifier",
    "hasBargainPrice",
    "hasBaseQuantity",
    "hasBatchID",
    "hasBeneficialOwner",
    "hasBroadPlaceOfPerformance",
    "hasBusinessSize",
    "hasBuyerItemID",
    "hasCalculationBasedOn",
    "hasCatalogueLineValidity",
    "hasCertification",
    "hasChangeJustification",
    "hasConcessionEstimatedValue",
    "hasConfirmedIrregularityType",
    "hasConsigneeConsignmentID",
    "hasConstraint",
    "hasContactPointInRole",
    "hasContractNatureType",
    "hasContractValue",
    "hasCountryCode",
    "hasCountryOfBirth",
    "hasCreditAmount",
    "hasCurrency",
    "hasCustomerReference",
    "hasDebitAmount",
    "hasDebitedAccountIdentifier",
    "hasDeclaredStatisticalValue",
    "hasDeliveryLocation",
    "hasDeliveryPeriod",
    "hasDespatchedQuantity",
    "hasDespatcherConsignmentID",
    "hasDespatchPeriod",
    "hasDestinationCountryCode",
    "hasDocumentRestrictionJustification",
    "hasDocumentType",
    "hasDPSScope",
    "hasECataloguePermission",
    "hasEInvoicingPermission",
    "hasElectronicDigest",
    "hasElectronicSignature",
    "hasEndpointIdentifier",
    "hasEnergyEfficiencyLabel",
    "hasEstimatedBuyerConcessionRevenue",
    "hasEstimatedDeliveryPeriod",
    "hasEstimatedDuration",
    "hasEstimatedUserConcessionRevenue",
    "hasEstimatedValidityPeriod",
    "hasESubmissionPermission",
    "hasExclusionGroundType",
    "hasExpectedDeliveryTime",
    "hasFixedValueType",
    "hasFormType",
    "hasFrameworkAgreementMaximumValue",
    "hasFrameworkAgreementType",
    "hasFundProgramme",
    "hasGrossMonetaryValue",
    "hasGrossVolume",
    "hasGrossWeight",
    "hasGroupFrameworkAgreementMaximumValue",
    "hasHazardousClassID",
    "hasHeight",
    "hasInternalIdentifier",
    "hasInternationalProcurementInstrumentExceptionInformation",
    "hasInvoicedObjectIdentifier",
    "hasInvoiceLineObjectIdentifier",
    "hasInvoiceLinePeriod",
    "hasInvoicingPeriod",
    "hasIrregularityType",
    "hasItemClassificationIdentifier",
    "hasItemConsumption",
    "hasItemConsumptionSavings",
    "hasItemStandardID",
    "hasJuryMember",
    "hasLabelType",
    "hasLanguage",
    "hasLateSubmissionPermission",
    "hasLaunchFrameworkAgreementMaximumValue",
    "hasLegalBasis",
    "hasLegalIdentifier",
    "hasLength",
    "hasLoadingMeter",
    "hasLotReference",
    "hasMainActivity",
    "hasMainClassification",
    "hasMandateIdentifier",
    "hasManufacturerID",
    "hasManufacturerItemID",
    "hasMaximumMeasure",
    "hasMaximumOrderQuantity",
    "hasMaximumTemperature",
    "hasMaximumValue",
    "hasMeasure",
    "hasMember",
    "hasMinimumMeasure",
    "hasMinimumQuantityGuaranteedForDelivery",
    "hasMinimumTemperature",
    "hasMinimumValue",
    "hasModificationJustification",
    "hasNationality",
    "hasNetAmount",
    "hasNetMonetaryValue",
    "hasNetQuantity",
    "hasNetVolume",
    "hasNetWeight",
    "hasNonAwardJustification",
    "hasNonElectronicSubmissionJustification",
    "hasNonPublicationJustification",
    "hasNoticeType",
    "hasNutsCode",
    "hasOfficialLanguage",
    "hasOrderabableUnitFactorRate",
    "hasOutstandingQuantity",
    "hasOversupplyQuantity",
    "hasPaymentAccountIdentifier",
    "hasPaymentIdentifier",
    "hasPaymentServiceProviderIdentifier",
    "hasPerformingStaffQualificationInformation",
    "hasPlannedDuration",
    "hasPlannedPeriod",
    "hasPreferredLanguageForProcurementDocument",
    "hasPrepaidAmount",
    "hasPriceValidity",
    "hasPrimaryContactPoint",
    "hasProcedureType",
    "hasProcurementHighestReceivedTenderValue",
    "hasProcurementLowestReceivedTenderValue",
    "hasProcurementScopeDividedIntoLot",
    "hasPurpose",
    "hasQualificationSystemDuration",
    "hasQualifiedValue",
    "hasQuantity",
    "hasQuantityThreshold",
    "hasReceivedQuantity",
    "hasRegistrationCountry",
    "hasRejectedQuantity",
    "hasRemedyValue",
    "hasRequestedDeliveryPeriod",
    "hasReservedExecution",
    "hasReservedProcurement",
    "hasReviewBodyType",
    "hasReviewDecisionType",
    "hasReviewIrregularitySummary",
    "hasReviewRequestFee",
    "hasRoundingAmount",
    "hasSelectionCriterionType",
    "hasSellerItemID",
    "hasSellerOrderID",
    "hasSerialID",
    "hasShortQuantity",
    "hasSourceSpecificationCustomisation",
    "hasSourceVersionSpecification",
    "hasSpecificationInformation",
    "hasStartDate",
    "hasSubcontracting",
    "hasSubcontractingEstimatedValue",
    "hasSubcontractor",
    "hasTaxIdentifier",
    "hasTaxInformation",
    "hasTenderSubcontractingInformation",
    "hasTenderValidityDuration",
    "hasTenderValidityPeriod",
    "hasThresholdType",
    "hasTotalAccountingCurrencyTaxAmount",
    "hasTotalAllowanceAmount",
    "hasTotalAwardedValue",
    "hasTotalChargeAmount",
    "hasTotalCreditAmount",
    "hasTotalDebitAmount",
    "hasTotalGoodsItemQuantity",
    "hasTotalLineAmount",
    "hasTotalPaymentAmount",
    "hasTotalQuantity",
    "hasTotalTaxAmount",
    "hasTotalTaxExclusiveAmount",
    "hasTotalTaxInclusiveAmount",
    "hasTotalValue",
    "hasTraceID",
    "hasTrackingID",
    "hasTransportHandlingUnitQuantity",
    "hasUnitCode",
    "hasUnknownUsageOfSelectionCriterionType",
    "hasUnofficialLanguage",
    "hasUUID",
    "hasValidityPeriod",
    "hasVariantPermission",
    "hasVehicleID",
    "hasVehicleSegmentID",
    "hasWeightValueType",
    "hasWidth",
    "includesAccessibilityCriterion",
    "includesNationalCriterion",
    "includesTender",
    "involvesBuyer",
    "involvesProcurementDocument",
    "isAppointedBy",
    "isAssignedForEvaluationOf",
    "isBasedOnImplementingRegulation",
    "isBeneficialOwnerOf",
    "isCalculatedOn",
    "isContainedInTender",
    "isExecutedByProcurementServiceProvider",
    "isOwnedByAgent",
    "isReinforcedBy",
    "isSubjectToGrouping",
    "isSubjectToTerm",
    "isSubmittedBy",
    "isSubmittedForLot",
    "isSubmittedForLotGroup",
    "isSubordinatedToContract",
    "issuedByCertifier",
    "isSupportedBy",
    "isUsedInProfile",
    "leadBy",
    "ownsSystem",
    "playedBy",
    "preparesForPotentialProcurementObject",
    "providesContractTotalPaymentValue",
    "providesContractTotalPenaltyValue",
    "providesDecisionFor",
    "providesDocumentation",
    "providesEvidence",
    "providesInformationOn",
    "providesOrganisationEmployeeQuantity",
    "providesOrganisationFinancialCapability",
    "providesProcurementDocumentsInOfficialLanguage",
    "providesProcurementDocumentsInUnofficialLanguage",
    "providesRankToTender",
    "providesRulingOnRemedy",
    "refersToApplicablePeriod",
    "refersToAwardDecision",
    "refersToContract",
    "refersToContractToBeModified",
    "refersToLot",
    "refersToLotGroupAwardInformation",
    "refersToNotice",
    "refersToNoticeAwardInformation",
    "refersToPlannedPart",
    "refersToPrevious",
    "refersToPreviousNotice",
    "refersToPreviousProcedure",
    "refersToPreviousProcedureLot",
    "refersToProcedure",
    "refersToProject",
    "refersToReviewRequest",
    "refersToRole",
    "relatesToEFormSectionIdentifier",
    "requestsRemedyType",
    "resultsFromMiniCompetitionAwardOutcome",
    "resultsFromUsingCandidateList",
    "setsGroupingContextForLot",
    "signedByBuyer",
    "signedByContractor",
    "signsAwardDecision",
    "specifiesBuyer",
    "specifiesCatalogueProvider",
    "specifiesCatalogueReceiver",
    "specifiesCleanVehicleDirectiveContractType",
    "specifiesCleanVehicleDirectiveVehicleCategory",
    "specifiesContractor",
    "specifiesDeliverable",
    "specifiesDeliveryAgreementLocation",
    "specifiesEconomicOperator",
    "specifiesEvidence",
    "specifiesForeignSubsidiesMeasureConclusion",
    "specifiesOfferCurrency",
    "specifiesOfferValidityPeriod",
    "specifiesPlaceOfDelivery",
    "specifiesPlaceOfDespatch",
    "specifiesProcurementCriteriaSummary",
    "specifiesProcurementCriterion",
    "specifiesReviewer",
    "specifiesReviewRequester",
    "specifiesTenderer",
    "substantiatesExclusionGround",
    "summarisesInformationAboutEvidence",
    "summarisesInformationForAwardOutcome",
    "updatesContractValue",
    "usesChannel",
    "usesEvaluationFormula",
    "usesTechnique"
  ]
}<|MERGE_RESOLUTION|>--- conflicted
+++ resolved
@@ -4365,11 +4365,7 @@
   ],
   "metadata": {
     "sourceUrl": "https://raw.githubusercontent.com/OP-TED/ePO/master/implementation/ePO_core/owl_ontology/ePO_core.rdf",
-<<<<<<< HEAD
-    "extractionDate": "2025-07-24T10:48:58.933Z",
-=======
     "extractionDate": "2025-07-24T12:49:47.064Z",
->>>>>>> 59d215e5
     "sourceVersion": "2024.06",
     "entityCount": 148,
     "relationshipCount": 395
