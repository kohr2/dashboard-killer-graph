{
  "name": "fibo",
  "source": {
    "url": "https://spec.edmcouncil.org/fibo/ontology/master/latest/AboutFIBOProd-TBoxOnly.rdf",
    "type": "owl",
    "version": "2025-07",
    "description": "Financial Industry Business Ontology (FIBO) - Complete Production T-Box from EDM Council"
  },
  "entities": [
    {
      "name": "AccountingFramework",
      "description": "framework, including policies, methods, rules, and processes, used to measure, recognize, present, and disclose the information appearing in an entity's financial statements, and, from a legal ownership perspective, that is applied for accounting consolidation determination",
      "properties": {
        "label": {
          "type": "string",
          "description": "Preferred label for this entity"
        },
        "definition": {
          "type": "string",
          "description": "Detailed definition of this entity"
        },
        "alternativeLabels": [
          "RelationshipQualifier"
        ]
      },
      "keyProperties": [
        "name"
      ],
      "vectorIndex": true,
      "documentation": "AccountingFramework",
      "parent": "RelationshipQualifier"
    },
    {
      "name": "Action",
      "description": {
        "_": "event announced, initiated or carried out by an organization that affects a legal entity or the securities it issues and may have a material impact on that entity's stakeholders, such as shareholders and creditors",
        "xml:lang": "en"
      },
      "properties": {
        "label": {
          "type": "string",
          "description": "Preferred label for this entity"
        },
        "definition": {
          "type": "string",
          "description": "Detailed definition of this entity"
        }
      },
      "keyProperties": [
        "name"
      ],
      "vectorIndex": true,
      "documentation": "Action",
      "parent": "Occurrence"
    },
    {
      "name": "ActionClassificationScheme",
      "description": "scheme for classifying the kinds of actions and events that may be announced, initiated or carried out by an organization that affects a legal entity or the securities it issues",
      "properties": {
        "label": {
          "type": "string",
          "description": "Preferred label for this entity"
        },
        "definition": {
          "type": "string",
          "description": "Detailed definition of this entity"
        }
      },
      "keyProperties": [
        "name"
      ],
      "vectorIndex": true,
      "documentation": "ActionClassificationScheme",
      "parent": "ClassificationScheme"
    },
    {
      "name": "ActionClassifier",
      "description": {
        "_": "classifier that distinguishes the kinds of actions and events that may be announced, initiated or carried out by an organization that affects a legal entity or the securities it issues, such as income-oriented events",
        "xml:lang": "en"
      },
      "properties": {
        "label": {
          "type": "string",
          "description": "Preferred label for this entity"
        },
        "definition": {
          "type": "string",
          "description": "Detailed definition of this entity"
        }
      },
      "keyProperties": [
        "name"
      ],
      "vectorIndex": true,
      "documentation": "ActionClassifier",
      "parent": "OccurrenceKind"
    },
    {
      "name": "Adult",
      "description": "person who has attained the age of majority as defined in some jurisdiction",
      "properties": {
        "label": {
          "type": "string",
          "description": "Preferred label for this entity"
        },
        "definition": {
          "type": "string",
          "description": "Detailed definition of this entity"
        },
        "alternativeLabels": [
          "Person"
        ]
      },
      "keyProperties": [
        "name"
      ],
      "vectorIndex": true,
      "documentation": "Adult",
      "parent": "Person"
    },
    {
      "name": "Affiliate",
      "description": "party that is related to a legal entity, directly, or indirectly through one or more intermediaries, and controls, or is controlled by, or is under common control with that entity, typically determined by the degree of ownership",
      "properties": {
        "label": {
          "type": "string",
          "description": "Preferred label for this entity"
        },
        "definition": {
          "type": "string",
          "description": "Detailed definition of this entity"
        }
      },
      "keyProperties": [
        "name"
      ],
      "vectorIndex": true,
      "documentation": "Affiliate",
      "parent": "PartyRole"
    },
    {
      "name": "AgencyAgreement",
      "description": "agreement that designates a party as a registered agent to represent and act on behalf of another party in some, typically legal, financial, or medical capacity",
      "properties": {
        "label": {
          "type": "string",
          "description": "Preferred label for this entity"
        },
        "definition": {
          "type": "string",
          "description": "Detailed definition of this entity"
        }
      },
      "keyProperties": [
        "name"
      ],
      "vectorIndex": true,
      "documentation": "AgencyAgreement",
      "parent": "WrittenContract"
    },
    {
      "name": "AgentForServiceOfProcess",
      "description": "registered agent (person or organization) designated by a business entity, such as a corporation, to receive legal correspondence on behalf of the business entity in the jurisdiction in which the agent's address is located",
      "properties": {
        "label": {
          "type": "string",
          "description": "Preferred label for this entity"
        },
        "definition": {
          "type": "string",
          "description": "Detailed definition of this entity"
        },
        "alternativeLabels": [
          "RegisteredAgent"
        ]
      },
      "keyProperties": [
        "name"
      ],
      "vectorIndex": true,
      "documentation": "AgentForServiceOfProcess",
      "parent": "RegisteredAgent"
    },
    {
      "name": "Agreement",
      "description": "negotiated understanding between two or more parties, reflecting the offer and acceptance of commitments on the part of either party",
      "properties": {
        "label": {
          "type": "string",
          "description": "Preferred label for this entity"
        },
        "definition": {
          "type": "string",
          "description": "Detailed definition of this entity"
        }
      },
      "keyProperties": [
        "name"
      ],
      "vectorIndex": true,
      "documentation": "Agreement",
      "parent": "Situation"
    },
    {
      "name": "ArticlesOfIncorporation",
      "description": "contract that establishes a new corporation or, when amended, adjusts the legal basis for the corporation, and outlines basic information about the corporation, including the type of business, and a description of the business' operational characteristics",
      "properties": {
        "label": {
          "type": "string",
          "description": "Preferred label for this entity"
        },
        "definition": {
          "type": "string",
          "description": "Detailed definition of this entity"
        }
      },
      "keyProperties": [
        "name"
      ],
      "vectorIndex": true,
      "documentation": "ArticlesOfIncorporation",
      "parent": "InstrumentOfIncorporation"
    },
    {
      "name": "Association",
      "description": "not-for-profit organization that is owned by and acts on behalf of its members",
      "properties": {
        "label": {
          "type": "string",
          "description": "Preferred label for this entity"
        },
        "definition": {
          "type": "string",
          "description": "Detailed definition of this entity"
        }
      },
      "keyProperties": [
        "name"
      ],
      "vectorIndex": true,
      "documentation": "Association",
      "parent": "NotForProfitOrganization"
    },
    {
      "name": "Auditor",
      "description": "party qualified and authorized to review and verify the accuracy of financial records and ensure that companies comply with tax laws",
      "properties": {
        "label": {
          "type": "string",
          "description": "Preferred label for this entity"
        },
        "definition": {
          "type": "string",
          "description": "Detailed definition of this entity"
        },
        "alternativeLabels": [
          "AuthorizedParty"
        ]
      },
      "keyProperties": [
        "name"
      ],
      "vectorIndex": true,
      "documentation": "Auditor",
      "parent": "AuthorizedParty"
    },
    {
      "name": "Basket",
      "description": "collection of goods, services, or other things (e.g., financial contracts) that can be purchased and sold in some marketplace",
      "properties": {
        "label": {
          "type": "string",
          "description": "Preferred label for this entity"
        },
        "definition": {
          "type": "string",
          "description": "Detailed definition of this entity"
        }
      },
      "keyProperties": [
        "name"
      ],
      "vectorIndex": true,
      "documentation": "Basket",
      "parent": "Collection"
    },
    {
      "name": "BeneficialOwner",
      "description": "BeneficialOwner as defined in OWL ontology",
      "properties": {},
      "keyProperties": [
        "name"
      ],
      "vectorIndex": true,
      "documentation": "BeneficialOwner"
    },
    {
      "name": "BeneficialOwnership",
      "description": "situation linking party that enjoys the benefits of ownership (such as receipt of income) of something even though its ownership (title) may be in the name of another party (called a nominee or registered owner) to the asset that they own",
      "properties": {
        "label": {
          "type": "string",
          "description": "Preferred label for this entity"
        },
        "definition": {
          "type": "string",
          "description": "Detailed definition of this entity"
        }
      },
      "keyProperties": [
        "name"
      ],
      "vectorIndex": true,
      "documentation": "BeneficialOwnership",
      "parent": "Ownership"
    },
    {
      "name": "BilateralAgreement",
      "description": "agreement where two parties commit to perform specific actions or obligations towards each other",
      "properties": {
        "label": {
          "type": "string",
          "description": "Preferred label for this entity"
        },
        "definition": {
          "type": "string",
          "description": "Detailed definition of this entity"
        },
        "alternativeLabels": [
          "Agreement"
        ]
      },
      "keyProperties": [
        "name"
      ],
      "vectorIndex": true,
      "documentation": "BilateralAgreement",
      "parent": "Agreement"
    },
    {
      "name": "BoardAgreement",
      "description": "formal, legally binding agreement between members of the Board of Directors of the organization",
      "properties": {
        "label": {
          "type": "string",
          "description": "Preferred label for this entity"
        },
        "definition": {
          "type": "string",
          "description": "Detailed definition of this entity"
        }
      },
      "keyProperties": [
        "name"
      ],
      "vectorIndex": true,
      "documentation": "BoardAgreement",
      "parent": "OrganizationCoveringAgreement"
    },
    {
      "name": "BoardCompositionControl",
      "description": "situation in which a voting shareholder, entity owner, or some other party in the case of a not-for-profit organization, appoints and/or nominates someone to the board of directors of an organization for some period of time",
      "properties": {
        "label": {
          "type": "string",
          "description": "Preferred label for this entity"
        },
        "definition": {
          "type": "string",
          "description": "Detailed definition of this entity"
        }
      },
      "keyProperties": [
        "name"
      ],
      "vectorIndex": true,
      "documentation": "BoardCompositionControl",
      "parent": "Control"
    },
    {
      "name": "BoardMember",
      "description": "party that has fiduciary responsibility with respect to the organization, including but not limited to determining and executing corporate policy",
      "properties": {
        "label": {
          "type": "string",
          "description": "Preferred label for this entity"
        },
        "definition": {
          "type": "string",
          "description": "Detailed definition of this entity"
        },
        "alternativeLabels": [
          "LegallyDelegatedAuthority"
        ]
      },
      "keyProperties": [
        "name"
      ],
      "vectorIndex": true,
      "documentation": "BoardMember",
      "parent": "LegallyDelegatedAuthority"
    },
    {
      "name": "BoardMembership",
      "description": "situation relating an individual member of the board of directors to the organization",
      "properties": {
        "label": {
          "type": "string",
          "description": "Preferred label for this entity"
        },
        "definition": {
          "type": "string",
          "description": "Detailed definition of this entity"
        }
      },
      "keyProperties": [
        "name"
      ],
      "vectorIndex": true,
      "documentation": "BoardMembership",
      "parent": "Control"
    },
    {
      "name": "BoardOfDirectors",
      "description": "group of people comprising the governing body of an organization that has the authority to set organizational strategy and policies as well as to select and, to some degree manage, leadership",
      "properties": {
        "label": {
          "type": "string",
          "description": "Preferred label for this entity"
        },
        "definition": {
          "type": "string",
          "description": "Detailed definition of this entity"
        }
      },
      "keyProperties": [
        "name"
      ],
      "vectorIndex": true,
      "documentation": "BoardOfDirectors",
      "parent": "EntityControllingParty"
    },
    {
      "name": "Borrower",
      "description": "party to a credit agreement that is obligated to repay the amount borrowed (principal) with interest and other fees according to the terms of the instrument",
      "properties": {
        "label": {
          "type": "string",
          "description": "Preferred label for this entity"
        },
        "definition": {
          "type": "string",
          "description": "Detailed definition of this entity"
        },
        "alternativeLabels": [
          "Debtor"
        ]
      },
      "keyProperties": [
        "name"
      ],
      "vectorIndex": true,
      "documentation": "Borrower",
      "parent": "Debtor"
    },
    {
      "name": "Branch",
      "description": "part of a larger organization that might not be co-located with it",
      "properties": {
        "label": {
          "type": "string",
          "description": "Preferred label for this entity"
        },
        "definition": {
          "type": "string",
          "description": "Detailed definition of this entity"
        }
      },
      "keyProperties": [
        "name"
      ],
      "vectorIndex": true,
      "documentation": "Branch",
      "parent": "OrganizationalSubUnit"
    },
    {
      "name": "BrokerDealer",
      "description": "any party in the business of buying and selling securities, operating as both a broker and a dealer, depending on the transaction",
      "properties": {
        "label": {
          "type": "string",
          "description": "Preferred label for this entity"
        },
        "definition": {
          "type": "string",
          "description": "Detailed definition of this entity"
        }
      },
      "keyProperties": [
        "name"
      ],
      "vectorIndex": true,
      "documentation": "BrokerDealer",
      "parent": "FunctionalEntity"
    },
    {
      "name": "BusinessCalendar",
      "description": "schedule and communications tool used to manage meetings, plan events, and coordinate activities within and/or across organizations",
      "properties": {
        "label": {
          "type": "string",
          "description": "Preferred label for this entity"
        },
        "definition": {
          "type": "string",
          "description": "Detailed definition of this entity"
        },
        "alternativeLabels": [
          "Schedule"
        ]
      },
      "keyProperties": [
        "name"
      ],
      "vectorIndex": true,
      "documentation": "BusinessCalendar",
      "parent": "Schedule"
    },
    {
      "name": "BusinessCenter",
      "description": "municipality where business is conducted, especially one that is considered a financial center",
      "properties": {
        "label": {
          "type": "string",
          "description": "Preferred label for this entity"
        },
        "definition": {
          "type": "string",
          "description": "Detailed definition of this entity"
        },
        "alternativeLabels": [
          "Municipality"
        ]
      },
      "keyProperties": [
        "name"
      ],
      "vectorIndex": true,
      "documentation": "BusinessCenter",
      "parent": "Municipality"
    },
    {
      "name": "BusinessEntity",
      "description": "entity that is formed and administered as per commercial law in order to engage in business activities",
      "properties": {
        "label": {
          "type": "string",
          "description": "Preferred label for this entity"
        },
        "definition": {
          "type": "string",
          "description": "Detailed definition of this entity"
        }
      },
      "keyProperties": [
        "name"
      ],
      "vectorIndex": true,
      "documentation": "BusinessEntity",
      "parent": "FormalOrganization"
    },
    {
      "name": "BusinessObjective",
      "description": "objective that reflects the strategic goals and direction of a business within a time frame and available resources",
      "properties": {
        "label": {
          "type": "string",
          "description": "Preferred label for this entity"
        },
        "definition": {
          "type": "string",
          "description": "Detailed definition of this entity"
        },
        "alternativeLabels": [
          "Objective"
        ]
      },
      "keyProperties": [
        "name"
      ],
      "vectorIndex": true,
      "documentation": "BusinessObjective",
      "parent": "Objective"
    },
    {
      "name": "BusinessStrategy",
      "description": "strategy for achieving a specific business goal, objective, solution or outcome",
      "properties": {
        "label": {
          "type": "string",
          "description": "Preferred label for this entity"
        },
        "definition": {
          "type": "string",
          "description": "Detailed definition of this entity"
        },
        "alternativeLabels": [
          "Strategy"
        ]
      },
      "keyProperties": [
        "name"
      ],
      "vectorIndex": true,
      "documentation": "BusinessStrategy",
      "parent": "Strategy",
      "isProperty": true
    },
    {
      "name": "BusinessStrategyClassifier",
      "description": {
        "_": "classifier of corporate actions that involve improving liquidity or changing the overall structure of the organization through diversification, combining and closing parts of the business, etc, to increase long-term profitability",
        "xml:lang": "en"
      },
      "properties": {
        "label": {
          "type": "string",
          "description": "Preferred label for this entity"
        },
        "definition": {
          "type": "string",
          "description": "Detailed definition of this entity"
        },
        "alternativeLabels": [
          "ActionClassifier"
        ]
      },
      "keyProperties": [
        "name"
      ],
      "vectorIndex": true,
      "documentation": "BusinessStrategyClassifier",
      "parent": "ActionClassifier",
      "isProperty": true
    },
    {
      "name": "Buyer",
      "description": "party that purchases something in exchange for money or other consideration under a contract of sale",
      "properties": {
        "label": {
          "type": "string",
          "description": "Preferred label for this entity"
        },
        "definition": {
          "type": "string",
          "description": "Detailed definition of this entity"
        }
      },
      "keyProperties": [
        "name"
      ],
      "vectorIndex": true,
      "documentation": "Buyer",
      "parent": "PartyRole"
    },
    {
      "name": "Bylaws",
      "description": "written rules for conduct of a corporation, association, partnership or any organization",
      "properties": {
        "label": {
          "type": "string",
          "description": "Preferred label for this entity"
        },
        "definition": {
          "type": "string",
          "description": "Detailed definition of this entity"
        }
      },
      "keyProperties": [
        "name"
      ],
      "vectorIndex": true,
      "documentation": "Bylaws",
      "parent": "Law"
    },
    {
      "name": "Calculation",
      "description": "actual execution of some computation, computational process, or operation that was scheduled or triggered by something",
      "properties": {
        "label": {
          "type": "string",
          "description": "Preferred label for this entity"
        },
        "definition": {
          "type": "string",
          "description": "Detailed definition of this entity"
        },
        "alternativeLabels": [
          "Occurrence"
        ]
      },
      "keyProperties": [
        "name"
      ],
      "vectorIndex": true,
      "documentation": "Calculation",
      "parent": "Occurrence"
    },
    {
      "name": "CapitalLease",
      "description": "lease that must be reflected on an organization's balance sheet as an asset and as a corresponding liability",
      "properties": {
        "label": {
          "type": "string",
          "description": "Preferred label for this entity"
        },
        "definition": {
          "type": "string",
          "description": "Detailed definition of this entity"
        },
        "alternativeLabels": [
          "Lease"
        ]
      },
      "keyProperties": [
        "name"
      ],
      "vectorIndex": true,
      "documentation": "CapitalLease",
      "parent": "Lease"
    },
    {
      "name": "CapitalSurplus",
      "description": "capital contributed in excess of the par value (stated value) of the ownership interest issued",
      "properties": {
        "label": {
          "type": "string",
          "description": "Preferred label for this entity"
        },
        "definition": {
          "type": "string",
          "description": "Detailed definition of this entity"
        },
        "alternativeLabels": [
          "PaidInCapital"
        ]
      },
      "keyProperties": [
        "name"
      ],
      "vectorIndex": true,
      "documentation": "CapitalSurplus",
      "parent": "PaidInCapital"
    },
    {
      "name": "CharteredLegalPerson",
      "description": "a legal person created by a royal charter or decree",
      "properties": {
        "label": {
          "type": "string",
          "description": "Preferred label for this entity"
        },
        "definition": {
          "type": "string",
          "description": "Detailed definition of this entity"
        },
        "alternativeLabels": [
          "LegalEntity"
        ]
      },
      "keyProperties": [
        "name"
      ],
      "vectorIndex": true,
      "documentation": "CharteredLegalPerson",
      "parent": "LegalEntity"
    },
    {
      "name": "ChiefExecutiveOfficer",
      "description": "top corporate officer responsible for an organization's overall operations and performance",
      "properties": {
        "label": {
          "type": "string",
          "description": "Preferred label for this entity"
        },
        "definition": {
          "type": "string",
          "description": "Detailed definition of this entity"
        },
        "alternativeLabels": [
          "CorporateOfficer"
        ]
      },
      "keyProperties": [
        "name"
      ],
      "vectorIndex": true,
      "documentation": "ChiefExecutiveOfficer",
      "parent": "CorporateOfficer"
    },
    {
      "name": "ChiefFinancialOfficer",
      "description": "senior-most corporate officer responsible for financial control and planning for an organization or project",
      "properties": {
        "label": {
          "type": "string",
          "description": "Preferred label for this entity"
        },
        "definition": {
          "type": "string",
          "description": "Detailed definition of this entity"
        },
        "alternativeLabels": [
          "CorporateOfficer"
        ]
      },
      "keyProperties": [
        "name"
      ],
      "vectorIndex": true,
      "documentation": "ChiefFinancialOfficer",
      "parent": "CorporateOfficer"
    },
    {
      "name": "Claim",
      "description": "demand or assertion made by one party on another, based on facts that, taken together, give rise to a legally enforceable right or judicial action",
      "properties": {
        "label": {
          "type": "string",
          "description": "Preferred label for this entity"
        },
        "definition": {
          "type": "string",
          "description": "Detailed definition of this entity"
        },
        "alternativeLabels": [
          "LegalConstruct"
        ]
      },
      "keyProperties": [
        "name"
      ],
      "vectorIndex": true,
      "documentation": "Claim",
      "parent": "LegalConstruct"
    },
    {
      "name": "Client",
      "description": "party that purchases professional services from, or has a formal relationship to purchase services from another party",
      "properties": {
        "label": {
          "type": "string",
          "description": "Preferred label for this entity"
        },
        "definition": {
          "type": "string",
          "description": "Detailed definition of this entity"
        }
      },
      "keyProperties": [
        "name"
      ],
      "vectorIndex": true,
      "documentation": "Client",
      "parent": "PartyRole"
    },
    {
      "name": "ClientIdentifier",
      "description": "sequence of characters uniquely identifying a client within the context of some organization",
      "properties": {
        "label": {
          "type": "string",
          "description": "Preferred label for this entity"
        },
        "definition": {
          "type": "string",
          "description": "Detailed definition of this entity"
        }
      },
      "keyProperties": [
        "name"
      ],
      "vectorIndex": true,
      "documentation": "ClientIdentifier",
      "parent": "PartyRoleIdentifier",
      "isProperty": true
    },
    {
      "name": "CollateralAgreement",
      "description": "written contract related to another contract designed to provide clarity and additional protection for all parties involved, that is separate from the primary contract and that can be independently enforced",
      "properties": {
        "label": {
          "type": "string",
          "description": "Preferred label for this entity"
        },
        "definition": {
          "type": "string",
          "description": "Detailed definition of this entity"
        },
        "alternativeLabels": [
          "WrittenContract"
        ]
      },
      "keyProperties": [
        "name"
      ],
      "vectorIndex": true,
      "documentation": "CollateralAgreement",
      "parent": "WrittenContract"
    },
    {
      "name": "Commitment",
      "description": "promise made by some party to act or refrain from acting in some manner",
      "properties": {
        "label": {
          "type": "string",
          "description": "Preferred label for this entity"
        },
        "definition": {
          "type": "string",
          "description": "Detailed definition of this entity"
        }
      },
      "keyProperties": [
        "name"
      ],
      "vectorIndex": true,
      "documentation": "Commitment",
      "parent": "Situation"
    },
    {
      "name": "CommitmentAtLarge",
      "description": "commitment made by some party without direct involvement from the potential beneficiaries of that commitment",
      "properties": {
        "label": {
          "type": "string",
          "description": "Preferred label for this entity"
        },
        "definition": {
          "type": "string",
          "description": "Detailed definition of this entity"
        },
        "alternativeLabels": [
          "UnilateralCommitment"
        ]
      },
      "keyProperties": [
        "name"
      ],
      "vectorIndex": true,
      "documentation": "CommitmentAtLarge",
      "parent": "UnilateralCommitment"
    },
    {
      "name": "CommodityInstrument",
      "description": "financial instrument representing an ownership interest in bulk goods, such as raw materials and primary agricultural products",
      "properties": {
        "label": {
          "type": "string",
          "description": "Preferred label for this entity"
        },
        "definition": {
          "type": "string",
          "description": "Detailed definition of this entity"
        },
        "alternativeLabels": [
          "FinancialInstrument"
        ]
      },
      "keyProperties": [
        "name"
      ],
      "vectorIndex": true,
      "documentation": "CommodityInstrument",
      "parent": "FinancialInstrument"
    },
    {
      "name": "CommonInterestDevelopmentCorporation",
      "description": "not-for-profit corporation set up under specific state legislation as a business entity for homeowners' associations",
      "properties": {
        "label": {
          "type": "string",
          "description": "Preferred label for this entity"
        },
        "definition": {
          "type": "string",
          "description": "Detailed definition of this entity"
        },
        "alternativeLabels": [
          "NotForProfitCorporation"
        ]
      },
      "keyProperties": [
        "name"
      ],
      "vectorIndex": true,
      "documentation": "CommonInterestDevelopmentCorporation",
      "parent": "NotForProfitCorporation"
    },
    {
      "name": "CompanyLaw",
      "description": "legislation under which the formation, registration or incorporation, governance, and dissolution of a firm is administered and controlled",
      "properties": {
        "label": {
          "type": "string",
          "description": "Preferred label for this entity"
        },
        "definition": {
          "type": "string",
          "description": "Detailed definition of this entity"
        }
      },
      "keyProperties": [
        "name"
      ],
      "vectorIndex": true,
      "documentation": "CompanyLaw",
      "parent": "StatuteLaw"
    },
    {
      "name": "CompanySecretary",
      "description": "corporate officer appointed by the directors of an organization, responsible for ensuring compliance with legal obligations related to corporate governance",
      "properties": {
        "label": {
          "type": "string",
          "description": "Preferred label for this entity"
        },
        "definition": {
          "type": "string",
          "description": "Detailed definition of this entity"
        },
        "alternativeLabels": [
          "CorporateOfficer"
        ]
      },
      "keyProperties": [
        "name"
      ],
      "vectorIndex": true,
      "documentation": "CompanySecretary",
      "parent": "CorporateOfficer"
    },
    {
      "name": "Constitution",
      "description": "set of basic principles by which an organization is governed, especially in relation to the rights of the people it governs",
      "properties": {
        "label": {
          "type": "string",
          "description": "Preferred label for this entity"
        },
        "definition": {
          "type": "string",
          "description": "Detailed definition of this entity"
        }
      },
      "keyProperties": [
        "name"
      ],
      "vectorIndex": true,
      "documentation": "Constitution",
      "parent": "Collection"
    },
    {
      "name": "ConstitutionalOwner",
      "description": "entity owner that holds an equity stake in said entity, in the form of shareholders' equity",
      "properties": {
        "label": {
          "type": "string",
          "description": "Preferred label for this entity"
        },
        "definition": {
          "type": "string",
          "description": "Detailed definition of this entity"
        },
        "alternativeLabels": [
          "EntityOwner"
        ]
      },
      "keyProperties": [
        "name"
      ],
      "vectorIndex": true,
      "documentation": "ConstitutionalOwner",
      "parent": "EntityOwner"
    },
    {
      "name": "Consumer",
      "description": "party that utilizes economic goods or services, typically for personal, family, or household purposes",
      "properties": {
        "label": {
          "type": "string",
          "description": "Preferred label for this entity"
        },
        "definition": {
          "type": "string",
          "description": "Detailed definition of this entity"
        }
      },
      "keyProperties": [
        "name"
      ],
      "vectorIndex": true,
      "documentation": "Consumer",
      "parent": "PartyRole"
    },
    {
      "name": "Contract",
      "description": "voluntary, deliberate agreement between competent parties to which the parties agree to be legally bound, and for which the parties provide valuable consideration",
      "properties": {
        "label": {
          "type": "string",
          "description": "Preferred label for this entity"
        },
        "definition": {
          "type": "string",
          "description": "Detailed definition of this entity"
        }
      },
      "keyProperties": [
        "name"
      ],
      "vectorIndex": true,
      "documentation": "Contract",
      "parent": "Agreement"
    },
    {
      "name": "ContractLifecycle",
      "description": "lifecycle of an agreement, including, but not limited to a credit agreement, financial instrument, or other formal contract, from initial stages through retirement",
      "properties": {
        "label": {
          "type": "string",
          "description": "Preferred label for this entity"
        },
        "definition": {
          "type": "string",
          "description": "Detailed definition of this entity"
        }
      },
      "keyProperties": [
        "name"
      ],
      "vectorIndex": true,
      "documentation": "ContractLifecycle",
      "parent": "Lifecycle"
    },
    {
      "name": "ContractLifecycleEvent",
      "description": "kind of event that occurs during one or more stages of the lifecycle of an agreement",
      "properties": {
        "label": {
          "type": "string",
          "description": "Preferred label for this entity"
        },
        "definition": {
          "type": "string",
          "description": "Detailed definition of this entity"
        }
      },
      "keyProperties": [
        "name"
      ],
      "vectorIndex": true,
      "documentation": "ContractLifecycleEvent",
      "parent": "LifecycleEvent"
    },
    {
      "name": "ContractLifecycleStage",
      "description": "phase in the lifecycle of an agreement",
      "properties": {
        "label": {
          "type": "string",
          "description": "Preferred label for this entity"
        },
        "definition": {
          "type": "string",
          "description": "Detailed definition of this entity"
        }
      },
      "keyProperties": [
        "name"
      ],
      "vectorIndex": true,
      "documentation": "ContractLifecycleStage",
      "parent": "LifecycleStage"
    },
    {
      "name": "ContractParty",
      "description": "legally competent party that has entered into a binding agreement, accepting and conceding obligations, responsibilities, and benefits as specified",
      "properties": {
        "label": {
          "type": "string",
          "description": "Preferred label for this entity"
        },
        "definition": {
          "type": "string",
          "description": "Detailed definition of this entity"
        }
      },
      "keyProperties": [
        "name"
      ],
      "vectorIndex": true,
      "documentation": "ContractParty",
      "parent": "PartyRole"
    },
    {
      "name": "ContractThirdParty",
      "description": "party that is indirectly involved in, but not a counterparty to, an agreement",
      "properties": {
        "label": {
          "type": "string",
          "description": "Preferred label for this entity"
        },
        "definition": {
          "type": "string",
          "description": "Detailed definition of this entity"
        }
      },
      "keyProperties": [
        "name"
      ],
      "vectorIndex": true,
      "documentation": "ContractThirdParty",
      "parent": "PartyRole"
    },
    {
      "name": "ContractualCommitment",
      "description": "provision specifying something that the contracting parties agree to, i.e., a promise or pledge made by one of the parties to perform some action or fulfill some duty",
      "properties": {
        "label": {
          "type": "string",
          "description": "Preferred label for this entity"
        },
        "definition": {
          "type": "string",
          "description": "Detailed definition of this entity"
        },
        "alternativeLabels": [
          "ContractualElement"
        ]
      },
      "keyProperties": [
        "name"
      ],
      "vectorIndex": true,
      "documentation": "ContractualCommitment",
      "parent": "ContractualElement"
    },
    {
      "name": "ContractualElement",
      "description": "element, such as an arrangement, provision, requirement, rule, specification, and standard that forms an integral part of an agreement",
      "properties": {
        "label": {
          "type": "string",
          "description": "Preferred label for this entity"
        },
        "definition": {
          "type": "string",
          "description": "Detailed definition of this entity"
        }
      },
      "keyProperties": [
        "name"
      ],
      "vectorIndex": true,
      "documentation": "ContractualElement",
      "parent": "Constituent"
    },
    {
      "name": "ContractuallyCapableEntity",
      "description": "a unique entity that is legally or financially responsible for the performance of financial transactions, or has the legal right in its jurisdiction to enter independently into legal contracts, regardless of whether it is incorporated or constituted in some other way (e.g. trust, partnership, contractual). This excludes natural persons, but includes governmental organizations and supranationals.",
      "properties": {
        "label": {
          "type": "string",
          "description": "Preferred label for this entity"
        },
        "definition": {
          "type": "string",
          "description": "Detailed definition of this entity"
        }
      },
      "keyProperties": [
        "name"
      ],
      "vectorIndex": true,
      "documentation": "ContractuallyCapableEntity",
      "parent": "AgentRole"
    },
    {
      "name": "ContractualRight",
      "description": "power, privilege, demand, or claim possessed by some party that is conferred by contract",
      "properties": {
        "label": {
          "type": "string",
          "description": "Preferred label for this entity"
        },
        "definition": {
          "type": "string",
          "description": "Detailed definition of this entity"
        },
        "alternativeLabels": [
          "Right"
        ]
      },
      "keyProperties": [
        "name"
      ],
      "vectorIndex": true,
      "documentation": "ContractualRight",
      "parent": "Right"
    },
    {
      "name": "ControlledParty",
      "description": "person or organization over which some party exercises some form of authority or influence with respect to some situation",
      "properties": {
        "label": {
          "type": "string",
          "description": "Preferred label for this entity"
        },
        "definition": {
          "type": "string",
          "description": "Detailed definition of this entity"
        }
      },
      "keyProperties": [
        "name"
      ],
      "vectorIndex": true,
      "documentation": "ControlledParty",
      "parent": "ControlledThing"
    },
    {
      "name": "ControllingEquity",
      "description": "shareholders's equity that formally confers control in the entity, either by law or as explicitly stated in a corresponding equity instrument",
      "properties": {
        "label": {
          "type": "string",
          "description": "Preferred label for this entity"
        },
        "definition": {
          "type": "string",
          "description": "Detailed definition of this entity"
        }
      },
      "keyProperties": [
        "name"
      ],
      "vectorIndex": true,
      "documentation": "ControllingEquity",
      "parent": "ShareholdersEquity"
    },
    {
      "name": "ControllingNominee",
      "description": "party that holds legal title to an asset (e.g., stocks, bonds, or property) on behalf of the beneficial owner",
      "properties": {
        "label": {
          "type": "string",
          "description": "Preferred label for this entity"
        },
        "definition": {
          "type": "string",
          "description": "Detailed definition of this entity"
        },
        "alternativeLabels": [
          "LegallyDelegatedAuthority"
        ]
      },
      "keyProperties": [
        "name"
      ],
      "vectorIndex": true,
      "documentation": "ControllingNominee",
      "parent": "LegallyDelegatedAuthority"
    },
    {
      "name": "CooperativeSociety",
      "description": "organization owned by and operated for the benefit of those using its services",
      "properties": {
        "label": {
          "type": "string",
          "description": "Preferred label for this entity"
        },
        "definition": {
          "type": "string",
          "description": "Detailed definition of this entity"
        },
        "alternativeLabels": [
          "FunctionalBusinessEntity"
        ]
      },
      "keyProperties": [
        "name"
      ],
      "vectorIndex": true,
      "documentation": "CooperativeSociety",
      "parent": "FunctionalBusinessEntity"
    },
    {
      "name": "CorporateBylaws",
      "description": "written rules for conduct of a corporation, adopted by the board of directors",
      "properties": {
        "label": {
          "type": "string",
          "description": "Preferred label for this entity"
        },
        "definition": {
          "type": "string",
          "description": "Detailed definition of this entity"
        },
        "alternativeLabels": [
          "Bylaws"
        ]
      },
      "keyProperties": [
        "name"
      ],
      "vectorIndex": true,
      "documentation": "CorporateBylaws",
      "parent": "Bylaws",
      "isProperty": true
    },
    {
      "name": "CorporateOfficer",
      "description": "high-level management executive of a corporation or other organization, hired by the board of directors or the business owner(s), charged with certain operational responsibilities, and who has the authority to act on behalf of the organization, including the authority to enter into contracts on behalf of the organization",
      "properties": {
        "label": {
          "type": "string",
          "description": "Preferred label for this entity"
        },
        "definition": {
          "type": "string",
          "description": "Detailed definition of this entity"
        },
        "alternativeLabels": [
          "Executive"
        ]
      },
      "keyProperties": [
        "name"
      ],
      "vectorIndex": true,
      "documentation": "CorporateOfficer",
      "parent": "Executive",
      "isProperty": true
    },
    {
      "name": "Corporation",
      "description": "formal organization that is a legal entity (artificial person) distinct from its owners, created under the jurisdiction of the laws of a state or nation",
      "properties": {
        "label": {
          "type": "string",
          "description": "Preferred label for this entity"
        },
        "definition": {
          "type": "string",
          "description": "Detailed definition of this entity"
        }
      },
      "keyProperties": [
        "name"
      ],
      "vectorIndex": true,
      "documentation": "Corporation",
      "parent": "LegalEntity"
    },
    {
      "name": "Counterparty",
      "description": "party to a contract with whom one negotiates on a given agreement",
      "properties": {
        "label": {
          "type": "string",
          "description": "Preferred label for this entity"
        },
        "definition": {
          "type": "string",
          "description": "Detailed definition of this entity"
        },
        "alternativeLabels": [
          "ContractParty"
        ]
      },
      "keyProperties": [
        "name"
      ],
      "vectorIndex": true,
      "documentation": "Counterparty",
      "parent": "ContractParty"
    },
    {
      "name": "CourtOfLaw",
      "description": "person or body of persons having judicial authority to hear and resolve disputes on the basis of statutes or the common law",
      "properties": {
        "label": {
          "type": "string",
          "description": "Preferred label for this entity"
        },
        "definition": {
          "type": "string",
          "description": "Detailed definition of this entity"
        }
      },
      "keyProperties": [
        "name"
      ],
      "vectorIndex": true,
      "documentation": "CourtOfLaw",
      "parent": "FormalOrganization"
    },
    {
      "name": "CreditAgreement",
      "description": "contractual agreement in which a debtor receives something of value and typically agrees to repay the creditor by some date in the future, in some form (e.g., cash, securities, etc.), generally with interest",
      "properties": {
        "label": {
          "type": "string",
          "description": "Preferred label for this entity"
        },
        "definition": {
          "type": "string",
          "description": "Detailed definition of this entity"
        }
      },
      "keyProperties": [
        "name"
      ],
      "vectorIndex": true,
      "documentation": "CreditAgreement",
      "parent": "WrittenContract"
    },
    {
      "name": "CreditAgreementRepaidPeriodically",
      "description": "credit agreement in which the principal and accrued interest may be periodically repaid or exchanged",
      "properties": {
        "label": {
          "type": "string",
          "description": "Preferred label for this entity"
        },
        "definition": {
          "type": "string",
          "description": "Detailed definition of this entity"
        },
        "alternativeLabels": [
          "CreditAgreement"
        ]
      },
      "keyProperties": [
        "name"
      ],
      "vectorIndex": true,
      "documentation": "CreditAgreementRepaidPeriodically",
      "parent": "CreditAgreement"
    },
    {
      "name": "CreditEnhancementAgreement",
      "description": {
        "_": "collateral agreement that governs the exchange of collateral between parties to mitigate counterparty credit risk",
        "xml:lang": "en"
      },
      "properties": {
        "label": {
          "type": "string",
          "description": "Preferred label for this entity"
        },
        "definition": {
          "type": "string",
          "description": "Detailed definition of this entity"
        },
        "alternativeLabels": [
          "CollateralAgreement"
        ]
      },
      "keyProperties": [
        "name"
      ],
      "vectorIndex": true,
      "documentation": "CreditEnhancementAgreement",
      "parent": "CollateralAgreement"
    },
    {
      "name": "CreditEnhancementBeneficiary",
      "description": {
        "_": "party that benefits from the collateral or guarantee established under the agreement, i.e., that is protected against counterparty credit risk because the collateral or guarantee serves as security for the obligation(s) owed to them",
        "xml:lang": "en"
      },
      "properties": {
        "label": {
          "type": "string",
          "description": "Preferred label for this entity"
        },
        "definition": {
          "type": "string",
          "description": "Detailed definition of this entity"
        }
      },
      "keyProperties": [
        "name"
      ],
      "vectorIndex": true,
      "documentation": "CreditEnhancementBeneficiary",
      "parent": "Beneficiary"
    },
    {
      "name": "DayCountConvention",
      "description": "a business recurrence interval convention that is used to calculate the number of days in an interest payment, which applies to the amount of accrued interest or the present value for debt instruments",
      "properties": {
        "label": {
          "type": "string",
          "description": "Preferred label for this entity"
        },
        "definition": {
          "type": "string",
          "description": "Detailed definition of this entity"
        }
      },
      "keyProperties": [
        "name"
      ],
      "vectorIndex": true,
      "documentation": "DayCountConvention",
      "parent": "BusinessRecurrenceIntervalConvention"
    },
    {
      "name": "Dealer",
      "description": "any party that purchases goods or services for resale and acts on their own behalf in a transaction",
      "properties": {
        "label": {
          "type": "string",
          "description": "Preferred label for this entity"
        },
        "definition": {
          "type": "string",
          "description": "Detailed definition of this entity"
        }
      },
      "keyProperties": [
        "name"
      ],
      "vectorIndex": true,
      "documentation": "Dealer",
      "parent": "ServiceProvider"
    },
    {
      "name": "DebtTerms",
      "description": "contract terms that specify the formal rights and obligations of borrower and lender under a contract in which funds are lent from the one party to the other",
      "properties": {
        "label": {
          "type": "string",
          "description": "Preferred label for this entity"
        },
        "definition": {
          "type": "string",
          "description": "Detailed definition of this entity"
        }
      },
      "keyProperties": [
        "name"
      ],
      "vectorIndex": true,
      "documentation": "DebtTerms",
      "parent": "ContractualCommitment"
    },
    {
      "name": "DeJureControl",
      "description": "control that exists as a matter of law, i.e., legitimate, legal control of something",
      "properties": {
        "label": {
          "type": "string",
          "description": "Preferred label for this entity"
        },
        "definition": {
          "type": "string",
          "description": "Detailed definition of this entity"
        }
      },
      "keyProperties": [
        "name"
      ],
      "vectorIndex": true,
      "documentation": "DeJureControl",
      "parent": "LegalConstruct"
    },
    {
      "name": "DeliveryObligation",
      "description": {
        "_": "obligation to deliver something in order to satisfy a claim or debt",
        "xml:lang": "en"
      },
      "properties": {
        "label": {
          "type": "string",
          "description": "Preferred label for this entity"
        },
        "definition": {
          "type": "string",
          "description": "Detailed definition of this entity"
        },
        "alternativeLabels": [
          "ContingentObligation"
        ]
      },
      "keyProperties": [
        "name"
      ],
      "vectorIndex": true,
      "documentation": "DeliveryObligation",
      "parent": "ContingentObligation"
    },
    {
      "name": "DirectConsolidation",
      "description": "direct ownership of an entity recorded as accounting consolidation",
      "properties": {
        "label": {
          "type": "string",
          "description": "Preferred label for this entity"
        },
        "definition": {
          "type": "string",
          "description": "Detailed definition of this entity"
        },
        "alternativeLabels": [
          "EntityOwnership"
        ]
      },
      "keyProperties": [
        "name"
      ],
      "vectorIndex": true,
      "documentation": "DirectConsolidation",
      "parent": "EntityOwnership"
    },
    {
      "name": "DisclosureAction",
      "description": {
        "_": "corporate action involving a request for holders or beneficial owners to disclose their name, location and holdings of any issue to the issuer",
        "xml:lang": "en"
      },
      "properties": {
        "label": {
          "type": "string",
          "description": "Preferred label for this entity"
        },
        "definition": {
          "type": "string",
          "description": "Detailed definition of this entity"
        },
        "alternativeLabels": [
          "VoluntaryCorporateAction"
        ]
      },
      "keyProperties": [
        "name"
      ],
      "vectorIndex": true,
      "documentation": "DisclosureAction",
      "parent": "VoluntaryCorporateAction"
    },
    {
      "name": "DistributionStrategy",
      "description": "strategy for making a product or service available, or for distributing funds, such as in the form of a dividend or coupon",
      "properties": {
        "label": {
          "type": "string",
          "description": "Preferred label for this entity"
        },
        "definition": {
          "type": "string",
          "description": "Detailed definition of this entity"
        },
        "alternativeLabels": [
          "Strategy"
        ]
      },
      "keyProperties": [
        "name"
      ],
      "vectorIndex": true,
      "documentation": "DistributionStrategy",
      "parent": "Strategy",
      "isProperty": true
    },
    {
      "name": "Divestiture",
      "description": {
        "_": "corporate action involving the sales of subsidiary business interests or investments",
        "xml:lang": "en"
      },
      "properties": {
        "label": {
          "type": "string",
          "description": "Preferred label for this entity"
        },
        "definition": {
          "type": "string",
          "description": "Detailed definition of this entity"
        },
        "alternativeLabels": [
          "MandatoryCorporateAction"
        ]
      },
      "keyProperties": [
        "name"
      ],
      "vectorIndex": true,
      "documentation": "Divestiture",
      "parent": "MandatoryCorporateAction"
    },
    {
      "name": "Division",
      "description": "part of an organization, such as a line of business, that may have separate accounting and reporting requirements",
      "properties": {
        "label": {
          "type": "string",
          "description": "Preferred label for this entity"
        },
        "definition": {
          "type": "string",
          "description": "Detailed definition of this entity"
        }
      },
      "keyProperties": [
        "name"
      ],
      "vectorIndex": true,
      "documentation": "Division",
      "parent": "OrganizationalSubUnit"
    },
    {
      "name": "DomesticUltimateParent",
      "description": "party that is recognized as the ultimate parent of a given organization within the country or jurisdiction of incorporation or organization",
      "properties": {
        "label": {
          "type": "string",
          "description": "Preferred label for this entity"
        },
        "definition": {
          "type": "string",
          "description": "Detailed definition of this entity"
        },
        "alternativeLabels": [
          "TotalControllingInterestParty"
        ]
      },
      "keyProperties": [
        "name"
      ],
      "vectorIndex": true,
      "documentation": "DomesticUltimateParent",
      "parent": "TotalControllingInterestParty"
    },
    {
      "name": "DriversLicense",
      "description": "an official document which states that a person may operate a motorized vehicle, such as a motorcycle, car, truck or a bus, on a public roadway or provides official identifying information for a non-driver",
      "properties": {
        "label": {
          "type": "string",
          "description": "Preferred label for this entity"
        },
        "definition": {
          "type": "string",
          "description": "Detailed definition of this entity"
        },
        "alternativeLabels": [
          "IdentityDocument"
        ]
      },
      "keyProperties": [
        "name"
      ],
      "vectorIndex": true,
      "documentation": "DriversLicense",
      "parent": "IdentityDocument"
    },
    {
      "name": "Duty",
      "description": "some obligation which exists and is imposed on some individual",
      "properties": {
        "label": {
          "type": "string",
          "description": "Preferred label for this entity"
        },
        "definition": {
          "type": "string",
          "description": "Detailed definition of this entity"
        },
        "alternativeLabels": [
          "LegalConstruct"
        ]
      },
      "keyProperties": [
        "name"
      ],
      "vectorIndex": true,
      "documentation": "Duty",
      "parent": "LegalConstruct"
    },
    {
      "name": "EmancipatedMinor",
      "description": "a minor who is allowed to conduct a business or any other occupation on his or her own behalf or for their own account outside the control of a parent or guardian",
      "properties": {
        "label": {
          "type": "string",
          "description": "Preferred label for this entity"
        },
        "definition": {
          "type": "string",
          "description": "Detailed definition of this entity"
        },
        "alternativeLabels": [
          "Minor"
        ]
      },
      "keyProperties": [
        "name"
      ],
      "vectorIndex": true,
      "documentation": "EmancipatedMinor",
      "parent": "Minor"
    },
    {
      "name": "Employee",
      "description": "person in the service of another under any contract of hire, express or implied, oral or written, where the employer has the right to control and direct that person in the material details of how the work is to be performed",
      "properties": {
        "label": {
          "type": "string",
          "description": "Preferred label for this entity"
        },
        "definition": {
          "type": "string",
          "description": "Detailed definition of this entity"
        }
      },
      "keyProperties": [
        "name"
      ],
      "vectorIndex": true,
      "documentation": "Employee",
      "parent": "OrganizationMember"
    },
    {
      "name": "EntityOwner",
      "description": "owner (person, group of people, or other business entity) that owns, or holds an ownership interest in, a formal business organization",
      "properties": {
        "label": {
          "type": "string",
          "description": "Preferred label for this entity"
        },
        "definition": {
          "type": "string",
          "description": "Detailed definition of this entity"
        }
      },
      "keyProperties": [
        "name"
      ],
      "vectorIndex": true,
      "documentation": "EntityOwner",
      "parent": "Owner"
    },
    {
      "name": "EntityOwnership",
      "description": "ownership by some party of an interest in some non-governmental formal organization",
      "properties": {
        "label": {
          "type": "string",
          "description": "Preferred label for this entity"
        },
        "definition": {
          "type": "string",
          "description": "Detailed definition of this entity"
        }
      },
      "keyProperties": [
        "name"
      ],
      "vectorIndex": true,
      "documentation": "EntityOwnership",
      "parent": "Ownership"
    },
    {
      "name": "EquityInstrument",
      "description": "financial instrument representing an ownership interest in an entity or pool of assets",
      "properties": {
        "label": {
          "type": "string",
          "description": "Preferred label for this entity"
        },
        "definition": {
          "type": "string",
          "description": "Detailed definition of this entity"
        },
        "alternativeLabels": [
          "Security"
        ]
      },
      "keyProperties": [
        "name"
      ],
      "vectorIndex": true,
      "documentation": "EquityInstrument",
      "parent": "Security"
    },
    {
      "name": "Executive",
      "description": "person appointed and given the responsibility to manage the affairs of an organization and the authority to make decisions within specified role-specific boundaries",
      "properties": {
        "label": {
          "type": "string",
          "description": "Preferred label for this entity"
        },
        "definition": {
          "type": "string",
          "description": "Detailed definition of this entity"
        },
        "alternativeLabels": [
          "LegallyDelegatedAuthority"
        ]
      },
      "keyProperties": [
        "name"
      ],
      "vectorIndex": true,
      "documentation": "Executive",
      "parent": "LegallyDelegatedAuthority"
    },
    {
      "name": "ExecutiveBoardMember",
      "description": "member of a board of directors that is also an employee of the organization",
      "properties": {
        "label": {
          "type": "string",
          "description": "Preferred label for this entity"
        },
        "definition": {
          "type": "string",
          "description": "Detailed definition of this entity"
        },
        "alternativeLabels": [
          "BoardMember"
        ]
      },
      "keyProperties": [
        "name"
      ],
      "vectorIndex": true,
      "documentation": "ExecutiveBoardMember",
      "parent": "BoardMember"
    },
    {
      "name": "ExplicitContractEventSchedule",
      "description": "schedule of events, including but not limited to payment events, rate reset events and others that will occur over the lifetime of the credit agreement",
      "properties": {
        "label": {
          "type": "string",
          "description": "Preferred label for this entity"
        },
        "definition": {
          "type": "string",
          "description": "Detailed definition of this entity"
        }
      },
      "keyProperties": [
        "name"
      ],
      "vectorIndex": true,
      "documentation": "ExplicitContractEventSchedule",
      "parent": "AdHocSchedule"
    },
    {
      "name": "Exposure",
      "description": "the extent to which an individual or organization is unprotected and open to damage, danger, risk of suffering a loss, or uncertainty",
      "properties": {
        "label": {
          "type": "string",
          "description": "Preferred label for this entity"
        },
        "definition": {
          "type": "string",
          "description": "Detailed definition of this entity"
        }
      },
      "keyProperties": [
        "name"
      ],
      "vectorIndex": true,
      "documentation": "Exposure"
    },
    {
      "name": "FamilyOffice",
      "description": "organization that assumes the day-to-day administration and management of a family's affairs",
      "properties": {
        "label": {
          "type": "string",
          "description": "Preferred label for this entity"
        },
        "definition": {
          "type": "string",
          "description": "Detailed definition of this entity"
        },
        "alternativeLabels": [
          "FunctionalBusinessEntity"
        ]
      },
      "keyProperties": [
        "name"
      ],
      "vectorIndex": true,
      "documentation": "FamilyOffice",
      "parent": "FunctionalBusinessEntity"
    },
    {
      "name": "FinancialAsset",
      "description": "non-physical, tangible asset whose value is derived from a contractual claim, such as bank deposits, bonds, stocks, rights, certificates, and bank balances",
      "properties": {
        "label": {
          "type": "string",
          "description": "Preferred label for this entity"
        },
        "definition": {
          "type": "string",
          "description": "Detailed definition of this entity"
        }
      },
      "keyProperties": [
        "name"
      ],
      "vectorIndex": true,
      "documentation": "FinancialAsset",
      "parent": "TangibleAsset"
    },
    {
      "name": "FinancialExposure",
      "description": "the extent to which an individual or organization is open to risk of suffering a loss in a transaction, or with respect to some investment or set of investments, e.g., some holding; the amount one stands to lose in that transaction or investment",
      "properties": {
        "label": {
          "type": "string",
          "description": "Preferred label for this entity"
        },
        "definition": {
          "type": "string",
          "description": "Detailed definition of this entity"
        },
        "alternativeLabels": [
          "Exposure"
        ]
      },
      "keyProperties": [
        "name"
      ],
      "vectorIndex": true,
      "documentation": "FinancialExposure",
      "parent": "Exposure"
    },
    {
      "name": "FinancialObjective",
      "description": "objective that reflects the strategic financial goals and direction of a party within a time frame and available resources",
      "properties": {
        "label": {
          "type": "string",
          "description": "Preferred label for this entity"
        },
        "definition": {
          "type": "string",
          "description": "Detailed definition of this entity"
        },
        "alternativeLabels": [
          "Objective"
        ]
      },
      "keyProperties": [
        "name"
      ],
      "vectorIndex": true,
      "documentation": "FinancialObjective",
      "parent": "Objective"
    },
    {
      "name": "FinancialProduct",
      "description": "product provided to consumers and businesses by financial institutions such as banks, insurance companies, brokerage firms, consumer finance companies, and investment companies",
      "properties": {
        "label": {
          "type": "string",
          "description": "Preferred label for this entity"
        },
        "definition": {
          "type": "string",
          "description": "Detailed definition of this entity"
        },
        "alternativeLabels": [
          "Product"
        ]
      },
      "keyProperties": [
        "name"
      ],
      "vectorIndex": true,
      "documentation": "FinancialProduct",
      "parent": "Product"
    },
    {
      "name": "FinancialService",
      "description": "service provided to consumers and businesses by financial institutions such as banks, insurance companies, brokerage firms, consumer finance companies, and investment companies",
      "properties": {
        "label": {
          "type": "string",
          "description": "Preferred label for this entity"
        },
        "definition": {
          "type": "string",
          "description": "Detailed definition of this entity"
        }
      },
      "keyProperties": [
        "name"
      ],
      "vectorIndex": true,
      "documentation": "FinancialService",
      "parent": "Service"
    },
    {
      "name": "FinancialServiceProvider",
      "description": "functional entity either licensed to provide financial services to consumers and/or businesses or established by law to provide financial services, such as a central bank",
      "properties": {
        "label": {
          "type": "string",
          "description": "Preferred label for this entity"
        },
        "definition": {
          "type": "string",
          "description": "Detailed definition of this entity"
        }
      },
      "keyProperties": [
        "name"
      ],
      "vectorIndex": true,
      "documentation": "FinancialServiceProvider",
      "parent": "FunctionalBusinessEntity"
    },
    {
      "name": "ForeignBranchOwnership",
      "description": "ownership by some party of some formal organization or organizational sub-unit that is a foreign affiliate and legally part of the owning entity",
      "properties": {
        "label": {
          "type": "string",
          "description": "Preferred label for this entity"
        },
        "definition": {
          "type": "string",
          "description": "Detailed definition of this entity"
        },
        "alternativeLabels": [
          "EntityOwnership"
        ]
      },
      "keyProperties": [
        "name"
      ],
      "vectorIndex": true,
      "documentation": "ForeignBranchOwnership",
      "parent": "EntityOwnership"
    },
    {
      "name": "FormalOrganization",
      "description": "organization that is recognized in some legal jurisdiction, with associated rights and responsibilities",
      "properties": {
        "label": {
          "type": "string",
          "description": "Preferred label for this entity"
        },
        "definition": {
          "type": "string",
          "description": "Detailed definition of this entity"
        },
        "alternativeLabels": [
          {
            "_": "formal organization",
            "xml:lang": "en-US"
          },
          "Organization",
          {
            "_": "organization",
            "xml:lang": "en-US"
          }
        ]
      },
      "keyProperties": [
        "name"
      ],
      "vectorIndex": true,
      "documentation": "FormalOrganization",
      "parent": "Organization"
    },
    {
      "name": "ForProfitCorporation",
      "description": "corporation whose objective is to make money, i.e., to ensure realization of a financial benefit such that the amount of revenue gained from a business activity exceeds the expenses, costs and taxes needed to sustain that activity",
      "properties": {
        "label": {
          "type": "string",
          "description": "Preferred label for this entity"
        },
        "definition": {
          "type": "string",
          "description": "Detailed definition of this entity"
        },
        "alternativeLabels": [
          "Corporation"
        ]
      },
      "keyProperties": [
        "name"
      ],
      "vectorIndex": true,
      "documentation": "ForProfitCorporation",
      "parent": "Corporation"
    },
    {
      "name": "FunctionalRole",
      "description": "role representing an underlying functionality that something, such as a person, organization, process, or service, is expected to perform or deliver",
      "properties": {
        "label": {
          "type": "string",
          "description": "Preferred label for this entity"
        },
        "definition": {
          "type": "string",
          "description": "Detailed definition of this entity"
        },
        "alternativeLabels": [
          "Role"
        ]
      },
      "keyProperties": [
        "name"
      ],
      "vectorIndex": true,
      "documentation": "FunctionalRole",
      "parent": "Role"
    },
    {
      "name": "Funds",
      "description": "artificial currency used as calculation basis for another currency(s) and accounting purposes",
      "properties": {
        "label": {
          "type": "string",
          "description": "Preferred label for this entity"
        },
        "definition": {
          "type": "string",
          "description": "Detailed definition of this entity"
        },
        "alternativeLabels": [
          "Currency"
        ]
      },
      "keyProperties": [
        "name"
      ],
      "vectorIndex": true,
      "documentation": "Funds",
      "parent": "Currency"
    },
    {
      "name": "GeneralPartner",
      "description": "partner and part-owner that is responsible for managing the day to day operations of the partnership and that may be jointly and severally liable for the obligations of the partnership",
      "properties": {
        "label": {
          "type": "string",
          "description": "Preferred label for this entity"
        },
        "definition": {
          "type": "string",
          "description": "Detailed definition of this entity"
        }
      },
      "keyProperties": [
        "name"
      ],
      "vectorIndex": true,
      "documentation": "GeneralPartner",
      "parent": "DeJureControllingInterestParty"
    },
    {
      "name": "GeneralPartnership",
      "description": "partnership that has at least two general partners that agree to share in all assets, profits, and financial and legal liabilities of the business",
      "properties": {
        "label": {
          "type": "string",
          "description": "Preferred label for this entity"
        },
        "definition": {
          "type": "string",
          "description": "Detailed definition of this entity"
        },
        "alternativeLabels": [
          "Partnership"
        ]
      },
      "keyProperties": [
        "name"
      ],
      "vectorIndex": true,
      "documentation": "GeneralPartnership",
      "parent": "Partnership"
    },
    {
      "name": "GlobalUltimateParent",
      "description": "party that is recognized as the ultimate parent of a given organization world-wide",
      "properties": {
        "label": {
          "type": "string",
          "description": "Preferred label for this entity"
        },
        "definition": {
          "type": "string",
          "description": "Detailed definition of this entity"
        },
        "alternativeLabels": [
          "TotalControllingInterestParty"
        ]
      },
      "keyProperties": [
        "name"
      ],
      "vectorIndex": true,
      "documentation": "GlobalUltimateParent",
      "parent": "TotalControllingInterestParty"
    },
    {
      "name": "Goal",
      "description": "desired result that a party envisions, plans, and to which it commits, in order to achieve a desired state",
      "properties": {
        "label": {
          "type": "string",
          "description": "Preferred label for this entity"
        },
        "definition": {
          "type": "string",
          "description": "Detailed definition of this entity"
        }
      },
      "keyProperties": [
        "name"
      ],
      "vectorIndex": true,
      "documentation": "Goal"
    },
    {
      "name": "GovernmentAgency",
      "description": "permanent or semi-permanent organization, often an appointed commission, in the machinery of government that is responsible for the oversight and administration of specific functions",
      "properties": {
        "label": {
          "type": "string",
          "description": "Preferred label for this entity"
        },
        "definition": {
          "type": "string",
          "description": "Detailed definition of this entity"
        },
        "alternativeLabels": [
          "GovernmentBody"
        ]
      },
      "keyProperties": [
        "name"
      ],
      "vectorIndex": true,
      "documentation": "GovernmentAgency",
      "parent": "GovernmentBody"
    },
    {
      "name": "GovernmentBody",
      "description": "formal organization that is an agency, instrumentality, or other body of a supranational, national, federal, state, or local government, including certain multijurisdictional agencies and departments that carry out the business of government",
      "properties": {
        "label": {
          "type": "string",
          "description": "Preferred label for this entity"
        },
        "definition": {
          "type": "string",
          "description": "Detailed definition of this entity"
        }
      },
      "keyProperties": [
        "name"
      ],
      "vectorIndex": true,
      "documentation": "GovernmentBody",
      "parent": "FormalOrganization"
    },
    {
      "name": "GovernmentDepartment",
      "description": "specialized organization responsible for a sector of government public administration",
      "properties": {
        "label": {
          "type": "string",
          "description": "Preferred label for this entity"
        },
        "definition": {
          "type": "string",
          "description": "Detailed definition of this entity"
        },
        "alternativeLabels": [
          "GovernmentBody"
        ]
      },
      "keyProperties": [
        "name"
      ],
      "vectorIndex": true,
      "documentation": "GovernmentDepartment",
      "parent": "GovernmentBody"
    },
    {
      "name": "GovernmentOfficial",
      "description": "person elected or appointed to administer some aspect of a government",
      "properties": {
        "label": {
          "type": "string",
          "description": "Preferred label for this entity"
        },
        "definition": {
          "type": "string",
          "description": "Detailed definition of this entity"
        }
      },
      "keyProperties": [
        "name"
      ],
      "vectorIndex": true,
      "documentation": "GovernmentOfficial",
      "parent": "ResponsibleParty"
    },
    {
      "name": "Group",
      "description": "collection of agents (people, organizations, software agents, etc.) that are considered as a unit",
      "properties": {
        "label": {
          "type": "string",
          "description": "Preferred label for this entity"
        },
        "definition": {
          "type": "string",
          "description": "Detailed definition of this entity"
        }
      },
      "keyProperties": [
        "name"
      ],
      "vectorIndex": true,
      "documentation": "Group",
      "parent": "Collection"
    },
    {
      "name": "Holding",
      "description": "real or personal property (assets), including but not limited to financial assets, to which one holds title and of which one has possession",
      "properties": {
        "label": {
          "type": "string",
          "description": "Preferred label for this entity"
        },
        "definition": {
          "type": "string",
          "description": "Detailed definition of this entity"
        }
      },
      "keyProperties": [
        "name"
      ],
      "vectorIndex": true,
      "documentation": "Holding",
      "parent": "Ownership"
    },
    {
      "name": "IdentityDocument",
      "description": "any legal document which may be used to verify aspects of a person's identity",
      "properties": {
        "label": {
          "type": "string",
          "description": "Preferred label for this entity"
        },
        "definition": {
          "type": "string",
          "description": "Detailed definition of this entity"
        }
      },
      "keyProperties": [
        "name"
      ],
      "vectorIndex": true,
      "documentation": "IdentityDocument",
      "parent": "LegalDocument"
    },
    {
      "name": "IndividualUnilateralCommitment",
      "description": "IndividualUnilateralCommitment as defined in OWL ontology",
      "properties": {},
      "keyProperties": [
        "name"
      ],
      "vectorIndex": true,
      "documentation": "IndividualUnilateralCommitment"
    },
    {
      "name": "IndustrySectorClassificationScheme",
      "description": "system for allocating classifiers to organizations by industry sector",
      "properties": {
        "label": {
          "type": "string",
          "description": "Preferred label for this entity"
        },
        "definition": {
          "type": "string",
          "description": "Detailed definition of this entity"
        },
        "alternativeLabels": [
          "ClassificationScheme"
        ]
      },
      "keyProperties": [
        "name"
      ],
      "vectorIndex": true,
      "documentation": "IndustrySectorClassificationScheme",
      "parent": "ClassificationScheme"
    },
    {
      "name": "IndustrySectorClassifier",
      "description": "standardized classification or delineation for an organization, or possibly for a security representing an interest in a given organization, per some scheme for such delineation, by industry",
      "properties": {
        "label": {
          "type": "string",
          "description": "Preferred label for this entity"
        },
        "definition": {
          "type": "string",
          "description": "Detailed definition of this entity"
        }
      },
      "keyProperties": [
        "name"
      ],
      "vectorIndex": true,
      "documentation": "IndustrySectorClassifier",
      "parent": "Classifier"
    },
    {
      "name": "InformalOrganization",
      "description": "group of individuals who come together for a common purpose without forming a legal entity",
      "properties": {
        "label": {
          "type": "string",
          "description": "Preferred label for this entity"
        },
        "definition": {
          "type": "string",
          "description": "Detailed definition of this entity"
        },
        "alternativeLabels": [
          {
            "_": "informal organization",
            "xml:lang": "en-US"
          },
          "Organization",
          {
            "_": "organization",
            "xml:lang": "en-US"
          }
        ]
      },
      "keyProperties": [
        "name"
      ],
      "vectorIndex": true,
      "documentation": "InformalOrganization",
      "parent": "Organization"
    },
    {
      "name": "Instrumentality",
      "description": "organization that serves a public purpose and is closely tied to a government, but is not a government agency",
      "properties": {
        "label": {
          "type": "string",
          "description": "Preferred label for this entity"
        },
        "definition": {
          "type": "string",
          "description": "Detailed definition of this entity"
        },
        "alternativeLabels": [
          "GovernmentBody"
        ]
      },
      "keyProperties": [
        "name"
      ],
      "vectorIndex": true,
      "documentation": "Instrumentality",
      "parent": "GovernmentBody"
    },
    {
      "name": "InvestmentEquity",
      "description": "equity that represents an ownership interest in some entity, but may or may not take the form of shareholders's equity",
      "properties": {
        "label": {
          "type": "string",
          "description": "Preferred label for this entity"
        },
        "definition": {
          "type": "string",
          "description": "Detailed definition of this entity"
        }
      },
      "keyProperties": [
        "name"
      ],
      "vectorIndex": true,
      "documentation": "InvestmentEquity",
      "parent": "OwnersEquity"
    },
    {
      "name": "Investor",
      "description": "party that owns some stake in some organization by way of investment",
      "properties": {
        "label": {
          "type": "string",
          "description": "Preferred label for this entity"
        },
        "definition": {
          "type": "string",
          "description": "Detailed definition of this entity"
        },
        "alternativeLabels": [
          "EntityOwner"
        ]
      },
      "keyProperties": [
        "name"
      ],
      "vectorIndex": true,
      "documentation": "Investor",
      "parent": "EntityOwner"
    },
    {
      "name": "JointControllingParty",
      "description": "party that collectively has the authority to control the affairs of some business organization",
      "properties": {
        "label": {
          "type": "string",
          "description": "Preferred label for this entity"
        },
        "definition": {
          "type": "string",
          "description": "Detailed definition of this entity"
        },
        "alternativeLabels": [
          "EntityControllingParty"
        ]
      },
      "keyProperties": [
        "name"
      ],
      "vectorIndex": true,
      "documentation": "JointControllingParty",
      "parent": "EntityControllingParty"
    },
    {
      "name": "JointStockCompany",
      "description": "for-profit, unincorporated business that has some characteristics of a corporation and some features of a partnership, with ownership interests represented by shares of stock",
      "properties": {
        "label": {
          "type": "string",
          "description": "Preferred label for this entity"
        },
        "definition": {
          "type": "string",
          "description": "Detailed definition of this entity"
        }
      },
      "keyProperties": [
        "name"
      ],
      "vectorIndex": true,
      "documentation": "JointStockCompany",
      "parent": "BusinessEntity"
    },
    {
      "name": "Judiciary",
      "description": "branch of government that comprises the system of courts that interprets and applies the law in the name of the supranational, national, federal, or regional government, depending on its jurisdiction",
      "properties": {
        "label": {
          "type": "string",
          "description": "Preferred label for this entity"
        },
        "definition": {
          "type": "string",
          "description": "Detailed definition of this entity"
        },
        "alternativeLabels": [
          "BranchOfGovernment"
        ]
      },
      "keyProperties": [
        "name"
      ],
      "vectorIndex": true,
      "documentation": "Judiciary",
      "parent": "BranchOfGovernment"
    },
    {
      "name": "Jurisdiction",
      "description": "power of a court or regulatory agency to adjudicate cases, issue orders, and interpret and apply the law with respect to some specific geographic area",
      "properties": {
        "label": {
          "type": "string",
          "description": "Preferred label for this entity"
        },
        "definition": {
          "type": "string",
          "description": "Detailed definition of this entity"
        }
      },
      "keyProperties": [
        "name"
      ],
      "vectorIndex": true,
      "documentation": "Jurisdiction",
      "parent": "Context"
    },
    {
      "name": "KeyPerformanceIndicator",
      "description": "measurable target that indicates how an individual or business is performing in terms of meeting its goals",
      "properties": {
        "label": {
          "type": "string",
          "description": "Preferred label for this entity"
        },
        "definition": {
          "type": "string",
          "description": "Detailed definition of this entity"
        },
        "alternativeLabels": [
          "QualifiedMeasure"
        ]
      },
      "keyProperties": [
        "name"
      ],
      "vectorIndex": true,
      "documentation": "KeyPerformanceIndicator",
      "parent": "QualifiedMeasure"
    },
    {
      "name": "Law",
      "description": "rule recognized by some community as regulating the behavior of its members and that it may enforce through the imposition of penalties",
      "properties": {
        "label": {
          "type": "string",
          "description": "Preferred label for this entity"
        },
        "definition": {
          "type": "string",
          "description": "Detailed definition of this entity"
        }
      },
      "keyProperties": [
        "name"
      ],
      "vectorIndex": true,
      "documentation": "Law"
    },
    {
      "name": "Lease",
      "description": "credit agreement permitting the use of real estate, equipment or another asset, such as a vehicle, by the owner of that asset (the lessor) to a user (the lessee) for a specific period of time in return for payment as specified in the agreement",
      "properties": {
        "label": {
          "type": "string",
          "description": "Preferred label for this entity"
        },
        "definition": {
          "type": "string",
          "description": "Detailed definition of this entity"
        },
        "alternativeLabels": [
          "CreditAgreementRepaidPeriodically"
        ]
      },
      "keyProperties": [
        "name"
      ],
      "vectorIndex": true,
      "documentation": "Lease",
      "parent": "CreditAgreementRepaidPeriodically"
    },
    {
      "name": "LegalAge",
      "description": "age at which someone acquires the capacity to do something that they were prohibited from doing before under the law in some jurisdiction",
      "properties": {
        "label": {
          "type": "string",
          "description": "Preferred label for this entity"
        },
        "definition": {
          "type": "string",
          "description": "Detailed definition of this entity"
        }
      },
      "keyProperties": [
        "name"
      ],
      "vectorIndex": true,
      "documentation": "LegalAge",
      "parent": "Age"
    },
    {
      "name": "LegalConstruct",
      "description": "something which is conferred by way of law or contract, such as a right",
      "properties": {
        "label": {
          "type": "string",
          "description": "Preferred label for this entity"
        },
        "definition": {
          "type": "string",
          "description": "Detailed definition of this entity"
        }
      },
      "keyProperties": [
        "name"
      ],
      "vectorIndex": true,
      "documentation": "LegalConstruct"
    },
    {
      "name": "LegalDocument",
      "description": "document specifying the terms of, or provides evidence for, an agreement, attestation, certification, conditions, permissions, and/or decisions of legal persons, government entities, or courts of law, drawn up in accordance with certain rules that apply in the relevant jurisdiction(s)",
      "properties": {
        "label": {
          "type": "string",
          "description": "Preferred label for this entity"
        },
        "definition": {
          "type": "string",
          "description": "Detailed definition of this entity"
        },
        "alternativeLabels": [
          "Document"
        ]
      },
      "keyProperties": [
        "name"
      ],
      "vectorIndex": true,
      "documentation": "LegalDocument",
      "parent": "Document"
    },
    {
      "name": "LegalEntityIdentifier",
      "description": "an organization identifier that uniquely identifies a legal person as defined in ISO 17442",
      "properties": {
        "label": {
          "type": "string",
          "description": "Preferred label for this entity"
        },
        "definition": {
          "type": "string",
          "description": "Detailed definition of this entity"
        }
      },
      "keyProperties": [
        "name"
      ],
      "vectorIndex": true,
      "documentation": "LegalEntityIdentifier",
      "parent": "OrganizationIdentifier",
      "isProperty": true
    },
    {
      "name": "LegalFormChange",
      "description": {
        "_": "corporate action indicating a modification of the legal form of the organization",
        "xml:lang": "en"
      },
      "properties": {
        "label": {
          "type": "string",
          "description": "Preferred label for this entity"
        },
        "definition": {
          "type": "string",
          "description": "Detailed definition of this entity"
        },
        "alternativeLabels": [
          "MandatoryCorporateAction"
        ]
      },
      "keyProperties": [
        "name"
      ],
      "vectorIndex": true,
      "documentation": "LegalFormChange",
      "parent": "MandatoryCorporateAction"
    },
    {
      "name": "LegallyCapableAdult",
      "description": "person who has attained the age of majority as defined in some jurisdiction and who is allowed to conduct a business or any other occupation on his or her own behalf or for their own account",
      "properties": {
        "label": {
          "type": "string",
          "description": "Preferred label for this entity"
        },
        "definition": {
          "type": "string",
          "description": "Detailed definition of this entity"
        },
        "alternativeLabels": [
          "Adult"
        ]
      },
      "keyProperties": [
        "name"
      ],
      "vectorIndex": true,
      "documentation": "LegallyCapableAdult",
      "parent": "Adult"
    },
    {
      "name": "LegallyCompetentNaturalPerson",
      "description": "person who is considered competent, under the circumstances, to enter into a contract, conduct business, or participate in other activities that generally require the mental ability to understand problems and make decisions on his or her own behalf",
      "properties": {
        "label": {
          "type": "string",
          "description": "Preferred label for this entity"
        },
        "definition": {
          "type": "string",
          "description": "Detailed definition of this entity"
        }
      },
      "keyProperties": [
        "name"
      ],
      "vectorIndex": true,
      "documentation": "LegallyCompetentNaturalPerson",
      "parent": "Person"
    },
    {
      "name": "LegalObligation",
      "description": "an obligation or duty that is enforceable by a court",
      "properties": {
        "label": {
          "type": "string",
          "description": "Preferred label for this entity"
        },
        "definition": {
          "type": "string",
          "description": "Detailed definition of this entity"
        },
        "alternativeLabels": [
          "Duty"
        ]
      },
      "keyProperties": [
        "name"
      ],
      "vectorIndex": true,
      "documentation": "LegalObligation",
      "parent": "Duty"
    },
    {
      "name": "LegalPerson",
      "description": "LegalPerson as defined in OWL ontology",
      "properties": {},
      "keyProperties": [
        "name"
      ],
      "vectorIndex": true,
      "documentation": "LegalPerson"
    },
    {
      "name": "LegalRight",
      "description": "power, privilege, demand, or claim possessed by some party by virtue of law",
      "properties": {
        "label": {
          "type": "string",
          "description": "Preferred label for this entity"
        },
        "definition": {
          "type": "string",
          "description": "Detailed definition of this entity"
        },
        "alternativeLabels": [
          "Right"
        ]
      },
      "keyProperties": [
        "name"
      ],
      "vectorIndex": true,
      "documentation": "LegalRight",
      "parent": "Right"
    },
    {
      "name": "LegalWorkingAgePerson",
      "description": "person whose age is greater than the minimum legal working age specified in a jurisdiction in which they work",
      "properties": {
        "label": {
          "type": "string",
          "description": "Preferred label for this entity"
        },
        "definition": {
          "type": "string",
          "description": "Detailed definition of this entity"
        },
        "alternativeLabels": [
          "Person"
        ]
      },
      "keyProperties": [
        "name"
      ],
      "vectorIndex": true,
      "documentation": "LegalWorkingAgePerson",
      "parent": "Person"
    },
    {
      "name": "Legislature",
      "description": "the law-making body of a political unit, usually a national government, that has power to enact, amend, and repeal public policy",
      "properties": {
        "label": {
          "type": "string",
          "description": "Preferred label for this entity"
        },
        "definition": {
          "type": "string",
          "description": "Detailed definition of this entity"
        },
        "alternativeLabels": [
          "BranchOfGovernment"
        ]
      },
      "keyProperties": [
        "name"
      ],
      "vectorIndex": true,
      "documentation": "Legislature",
      "parent": "BranchOfGovernment"
    },
    {
      "name": "LEIRegisteredEntity",
      "description": "a legal person that has registered for and is identified by a legal entity identifier",
      "properties": {
        "label": {
          "type": "string",
          "description": "Preferred label for this entity"
        },
        "definition": {
          "type": "string",
          "description": "Detailed definition of this entity"
        },
        "alternativeLabels": [
          "LegalPerson"
        ]
      },
      "keyProperties": [
        "name"
      ],
      "vectorIndex": true,
      "documentation": "LEIRegisteredEntity",
      "parent": "LegalPerson"
    },
    {
      "name": "LiabilityCapacity",
      "description": "the ability to be sued at law",
      "properties": {
        "label": {
          "type": "string",
          "description": "Preferred label for this entity"
        },
        "definition": {
          "type": "string",
          "description": "Detailed definition of this entity"
        },
        "alternativeLabels": [
          "LegalCapacity"
        ]
      },
      "keyProperties": [
        "name"
      ],
      "vectorIndex": true,
      "documentation": "LiabilityCapacity",
      "parent": "LegalCapacity"
    },
    {
      "name": "Lifecycle",
      "description": "arrangement that compares the cyclical nature of families, organizations, processes, products, marketing, and order management, portfolio management or other systems with the cradle to grave life stages (birth, growth, maturity, decay, and death) of living organisms",
      "properties": {
        "label": {
          "type": "string",
          "description": "Preferred label for this entity"
        },
        "definition": {
          "type": "string",
          "description": "Detailed definition of this entity"
        }
      },
      "keyProperties": [
        "name"
      ],
      "vectorIndex": true,
      "documentation": "Lifecycle",
      "parent": "Arrangement"
    },
    {
      "name": "LimitedLiabilityCompanyMember",
      "description": "owner of an interest in a limited liability company",
      "properties": {
        "label": {
          "type": "string",
          "description": "Preferred label for this entity"
        },
        "definition": {
          "type": "string",
          "description": "Detailed definition of this entity"
        }
      },
      "keyProperties": [
        "name"
      ],
      "vectorIndex": true,
      "documentation": "LimitedLiabilityCompanyMember",
      "parent": "DeJureControllingInterestParty"
    },
    {
      "name": "Liquidation",
      "description": {
        "_": "corporate action related to winding up a business, including but not limited to distribution of cash, assets, or both",
        "xml:lang": "en"
      },
      "properties": {
        "label": {
          "type": "string",
          "description": "Preferred label for this entity"
        },
        "definition": {
          "type": "string",
          "description": "Detailed definition of this entity"
        },
        "alternativeLabels": [
          "Divestiture"
        ]
      },
      "keyProperties": [
        "name"
      ],
      "vectorIndex": true,
      "documentation": "Liquidation",
      "parent": "Divestiture"
    },
    {
      "name": "LitigationCapacity",
      "description": "the legal capacity to pursue a litigation action in law",
      "properties": {
        "label": {
          "type": "string",
          "description": "Preferred label for this entity"
        },
        "definition": {
          "type": "string",
          "description": "Detailed definition of this entity"
        },
        "alternativeLabels": [
          "LegalCapacity"
        ]
      },
      "keyProperties": [
        "name"
      ],
      "vectorIndex": true,
      "documentation": "LitigationCapacity",
      "parent": "LegalCapacity"
    },
    {
      "name": "LivingTrust",
      "description": "trust created during an individual's lifetime where a designated person, the trustee, is given responsibility for managing that individual's assets for the benefit of the eventual beneficiary",
      "properties": {
        "label": {
          "type": "string",
          "description": "Preferred label for this entity"
        },
        "definition": {
          "type": "string",
          "description": "Detailed definition of this entity"
        },
        "alternativeLabels": [
          "Trust"
        ]
      },
      "keyProperties": [
        "name"
      ],
      "vectorIndex": true,
      "documentation": "LivingTrust",
      "parent": "Trust"
    },
    {
      "name": "MajorityControllingParty",
      "description": "controlling party that possesses, either directly or indirectly, the power to direct or cause the direction of the management and policies of a legal person, whether through the ownership of a majority of voting securities, by contract, or otherwise",
      "properties": {
        "label": {
          "type": "string",
          "description": "Preferred label for this entity"
        },
        "definition": {
          "type": "string",
          "description": "Detailed definition of this entity"
        },
        "alternativeLabels": [
          "EntityControllingParty"
        ]
      },
      "keyProperties": [
        "name"
      ],
      "vectorIndex": true,
      "documentation": "MajorityControllingParty",
      "parent": "EntityControllingParty"
    },
    {
      "name": "ManagerManagedLimitedLiabilityCompany",
      "description": "limited liability company in which the members appoint one or more managers to handle the daily operations and administrative responsibilities of the organization",
      "properties": {
        "label": {
          "type": "string",
          "description": "Preferred label for this entity"
        },
        "definition": {
          "type": "string",
          "description": "Detailed definition of this entity"
        },
        "alternativeLabels": [
          "LimitedLiabilityCompany"
        ]
      },
      "keyProperties": [
        "name"
      ],
      "vectorIndex": true,
      "documentation": "ManagerManagedLimitedLiabilityCompany",
      "parent": "LimitedLiabilityCompany"
    },
    {
      "name": "ManagingMember",
      "description": "owner of an interest in a limited liability company who also runs the day-to-day business operations",
      "properties": {
        "label": {
          "type": "string",
          "description": "Preferred label for this entity"
        },
        "definition": {
          "type": "string",
          "description": "Detailed definition of this entity"
        }
      },
      "keyProperties": [
        "name"
      ],
      "vectorIndex": true,
      "documentation": "ManagingMember",
      "parent": "PrincipalParty"
    },
    {
      "name": "MemberBearingOrganization",
      "description": "role of a group or organization that has members that are people or other organizations",
      "properties": {
        "label": {
          "type": "string",
          "description": "Preferred label for this entity"
        },
        "definition": {
          "type": "string",
          "description": "Detailed definition of this entity"
        }
      },
      "keyProperties": [
        "name"
      ],
      "vectorIndex": true,
      "documentation": "MemberBearingOrganization",
      "parent": "PartyRole"
    },
    {
      "name": "Membership",
      "description": "situation, corresponding to an n-ary relation, in which some group or organization has at least one member (person or organization) for some period of time",
      "properties": {
        "label": {
          "type": "string",
          "description": "Preferred label for this entity"
        },
        "definition": {
          "type": "string",
          "description": "Detailed definition of this entity"
        }
      },
      "keyProperties": [
        "name"
      ],
      "vectorIndex": true,
      "documentation": "Membership",
      "parent": "Situation"
    },
    {
      "name": "Merchant",
      "description": "party engaged in the purchase and sales of goods produced by others for profit",
      "properties": {
        "label": {
          "type": "string",
          "description": "Preferred label for this entity"
        },
        "definition": {
          "type": "string",
          "description": "Detailed definition of this entity"
        },
        "alternativeLabels": [
          "FunctionalBusinessEntity"
        ]
      },
      "keyProperties": [
        "name"
      ],
      "vectorIndex": true,
      "documentation": "Merchant",
      "parent": "FunctionalBusinessEntity"
    },
    {
      "name": "Minor",
      "description": "a person under a certain age, usually the age of majority in a given jurisdiction, which legally demarcates childhood from adulthood",
      "properties": {
        "label": {
          "type": "string",
          "description": "Preferred label for this entity"
        },
        "definition": {
          "type": "string",
          "description": "Detailed definition of this entity"
        },
        "alternativeLabels": [
          "Person"
        ]
      },
      "keyProperties": [
        "name"
      ],
      "vectorIndex": true,
      "documentation": "Minor",
      "parent": "Person"
    },
    {
      "name": "MultilateralAgreement",
      "description": "agreements that involve or include multiple parties",
      "properties": {
        "label": {
          "type": "string",
          "description": "Preferred label for this entity"
        },
        "definition": {
          "type": "string",
          "description": "Detailed definition of this entity"
        },
        "alternativeLabels": [
          "Agreement"
        ]
      },
      "keyProperties": [
        "name"
      ],
      "vectorIndex": true,
      "documentation": "MultilateralAgreement",
      "parent": "Agreement"
    },
    {
      "name": "MutualAgreement",
      "description": "MutualAgreement as defined in OWL ontology",
      "properties": {},
      "keyProperties": [
        "name"
      ],
      "vectorIndex": true,
      "documentation": "MutualAgreement"
    },
    {
      "name": "MutualCommitment",
      "description": "MutualCommitment as defined in OWL ontology",
      "properties": {},
      "keyProperties": [
        "name"
      ],
      "vectorIndex": true,
      "documentation": "MutualCommitment"
    },
    {
      "name": "MutualContractualAgreement",
      "description": "MutualContractualAgreement as defined in OWL ontology",
      "properties": {},
      "keyProperties": [
        "name"
      ],
      "vectorIndex": true,
      "documentation": "MutualContractualAgreement"
    },
    {
      "name": "NonExecutiveBoardMember",
      "description": "member of the board of directors of an organization that has no executive responsibilities towards the running of that organization",
      "properties": {
        "label": {
          "type": "string",
          "description": "Preferred label for this entity"
        },
        "definition": {
          "type": "string",
          "description": "Detailed definition of this entity"
        },
        "alternativeLabels": [
          "BoardMember"
        ]
      },
      "keyProperties": [
        "name"
      ],
      "vectorIndex": true,
      "documentation": "NonExecutiveBoardMember",
      "parent": "BoardMember"
    },
    {
      "name": "NonGovernmentalOrganization",
      "description": "not-for-profit organization that functions independently of government",
      "properties": {
        "label": {
          "type": "string",
          "description": "Preferred label for this entity"
        },
        "definition": {
          "type": "string",
          "description": "Detailed definition of this entity"
        },
        "alternativeLabels": [
          "NotForProfitOrganization"
        ]
      },
      "keyProperties": [
        "name"
      ],
      "vectorIndex": true,
      "documentation": "NonGovernmentalOrganization",
      "parent": "NotForProfitOrganization"
    },
    {
      "name": "NotForProfitObjective",
      "description": "objective that reflects the charitable, educational, religious, humanitarian, public services, or other not for profit goals of an organization",
      "properties": {
        "label": {
          "type": "string",
          "description": "Preferred label for this entity"
        },
        "definition": {
          "type": "string",
          "description": "Detailed definition of this entity"
        }
      },
      "keyProperties": [
        "name"
      ],
      "vectorIndex": true,
      "documentation": "NotForProfitObjective",
      "parent": "Objective"
    },
    {
      "name": "NotForProfitOrganization",
      "description": "organization that uses its surplus revenues to further achieve its purpose rather than distributing its surplus income to the organization's owners (directors, investors, and equivalents) as profit / dividends",
      "properties": {
        "label": {
          "type": "string",
          "description": "Preferred label for this entity"
        },
        "definition": {
          "type": "string",
          "description": "Detailed definition of this entity"
        }
      },
      "keyProperties": [
        "name"
      ],
      "vectorIndex": true,
      "documentation": "NotForProfitOrganization",
      "parent": "FormalOrganization"
    },
    {
      "name": "NotificationObligation",
      "description": {
        "_": "requirement for one party to formally inform another party (or parties) about specific events, actions, or changes as outlined in the agreement",
        "xml:lang": "en"
      },
      "properties": {
        "label": {
          "type": "string",
          "description": "Preferred label for this entity"
        },
        "definition": {
          "type": "string",
          "description": "Detailed definition of this entity"
        },
        "alternativeLabels": [
          "ContingentObligation"
        ]
      },
      "keyProperties": [
        "name"
      ],
      "vectorIndex": true,
      "documentation": "NotificationObligation",
      "parent": "ContingentObligation"
    },
    {
      "name": "NovateableContract",
      "description": "contract that may be replaced by another contract, and in that event, extinguishes the rights and obligations in effect under the original contract with those in the new agreement",
      "properties": {
        "label": {
          "type": "string",
          "description": "Preferred label for this entity"
        },
        "definition": {
          "type": "string",
          "description": "Detailed definition of this entity"
        },
        "alternativeLabels": [
          "TransferableContract"
        ]
      },
      "keyProperties": [
        "name"
      ],
      "vectorIndex": true,
      "documentation": "NovateableContract",
      "parent": "TransferableContract"
    },
    {
      "name": "Objective",
      "description": "short-term, quantitative, measurable result that a party seeks to attain in order to achieve its long-term goals",
      "properties": {
        "label": {
          "type": "string",
          "description": "Preferred label for this entity"
        },
        "definition": {
          "type": "string",
          "description": "Detailed definition of this entity"
        }
      },
      "keyProperties": [
        "name"
      ],
      "vectorIndex": true,
      "documentation": "Objective"
    },
    {
      "name": "Obligee",
      "description": "party to whom some commitment or obligation is owed, either legally or per the terms of an agreement",
      "properties": {
        "label": {
          "type": "string",
          "description": "Preferred label for this entity"
        },
        "definition": {
          "type": "string",
          "description": "Detailed definition of this entity"
        }
      },
      "keyProperties": [
        "name"
      ],
      "vectorIndex": true,
      "documentation": "Obligee",
      "parent": "PartyRole"
    },
    {
      "name": "Obligor",
      "description": "party that is bound legally or by agreement to repay a debt, make a payment, do something, or refrain from doing something",
      "properties": {
        "label": {
          "type": "string",
          "description": "Preferred label for this entity"
        },
        "definition": {
          "type": "string",
          "description": "Detailed definition of this entity"
        }
      },
      "keyProperties": [
        "name"
      ],
      "vectorIndex": true,
      "documentation": "Obligor",
      "parent": "PartyRole"
    },
    {
      "name": "Organization",
      "description": "framework of authority within which a person, persons, or groups of people act, or are designated to act, towards some purpose, such as to meet a need or pursue collective goals",
      "properties": {
        "label": {
          "type": "string",
          "description": "Preferred label for this entity"
        },
        "definition": {
          "type": "string",
          "description": "Detailed definition of this entity"
        },
        "alternativeLabels": [
          {
            "_": "organization",
            "xml:lang": "en-US"
          }
        ]
      },
      "keyProperties": [
        "name"
      ],
      "vectorIndex": true,
      "documentation": "Organization",
      "parent": "Party"
    },
    {
      "name": "OrganizationAddressChange",
      "description": {
        "_": "information action that provides details of address changes for a legal entity",
        "xml:lang": "en"
      },
      "properties": {
        "label": {
          "type": "string",
          "description": "Preferred label for this entity"
        },
        "definition": {
          "type": "string",
          "description": "Detailed definition of this entity"
        },
        "alternativeLabels": [
          "Notification"
        ]
      },
      "keyProperties": [
        "name"
      ],
      "vectorIndex": true,
      "documentation": "OrganizationAddressChange",
      "parent": "Notification",
      "isProperty": true
    },
    {
      "name": "OrganizationalSubUnit",
      "description": "any department or other entity within a larger organization that only has full recognition within the context of that organization, but requires identification for some purpose",
      "properties": {
        "label": {
          "type": "string",
          "description": "Preferred label for this entity"
        },
        "definition": {
          "type": "string",
          "description": "Detailed definition of this entity"
        },
        "alternativeLabels": [
          {
            "_": "organizational sub-unit",
            "xml:lang": "en-US"
          },
          "Organization",
          {
            "_": "organization",
            "xml:lang": "en-US"
          }
        ]
      },
      "keyProperties": [
        "name"
      ],
      "vectorIndex": true,
      "documentation": "OrganizationalSubUnit",
      "parent": "Organization"
    },
    {
      "name": "OrganizationCoveringAgreement",
      "description": "contract between the principals in a formal organization that specifies the relationship between the principals, and between the principals and the entity",
      "properties": {
        "label": {
          "type": "string",
          "description": "Preferred label for this entity"
        },
        "definition": {
          "type": "string",
          "description": "Detailed definition of this entity"
        }
      },
      "keyProperties": [
        "name"
      ],
      "vectorIndex": true,
      "documentation": "OrganizationCoveringAgreement",
      "parent": "WrittenContract"
    },
    {
      "name": "OrganizationIdentificationScheme",
      "description": "identification scheme dedicated to the unique identification of organizations",
      "properties": {
        "label": {
          "type": "string",
          "description": "Preferred label for this entity"
        },
        "definition": {
          "type": "string",
          "description": "Detailed definition of this entity"
        }
      },
      "keyProperties": [
        "name"
      ],
      "vectorIndex": true,
      "documentation": "OrganizationIdentificationScheme",
      "parent": "IdentificationScheme"
    },
    {
      "name": "OrganizationIdentifier",
      "description": "identifier assigned to an organization within an organization identification scheme, and unique within that scheme",
      "properties": {
        "label": {
          "type": "string",
          "description": "Preferred label for this entity"
        },
        "definition": {
          "type": "string",
          "description": "Detailed definition of this entity"
        },
        "alternativeLabels": [
          {
            "_": "organization identifier",
            "xml:lang": "en-US"
          }
        ]
      },
      "keyProperties": [
        "name"
      ],
      "vectorIndex": true,
      "documentation": "OrganizationIdentifier",
      "parent": "Identifier",
      "isProperty": true
    },
    {
      "name": "OrganizationMember",
      "description": "party (person or organization) that has a membership role with respect to some organization",
      "properties": {
        "label": {
          "type": "string",
          "description": "Preferred label for this entity"
        },
        "definition": {
          "type": "string",
          "description": "Detailed definition of this entity"
        },
        "alternativeLabels": [
          {
            "_": "organization member",
            "xml:lang": "en-US"
          }
        ]
      },
      "keyProperties": [
        "name"
      ],
      "vectorIndex": true,
      "documentation": "OrganizationMember",
      "parent": "PartyRole"
    },
    {
      "name": "OrganizationName",
      "description": "designation by which some organization is known in some context",
      "properties": {
        "label": {
          "type": "string",
          "description": "Preferred label for this entity"
        },
        "definition": {
          "type": "string",
          "description": "Detailed definition of this entity"
        },
        "alternativeLabels": [
          {
            "_": "organization name",
            "xml:lang": "en-US"
          }
        ]
      },
      "keyProperties": [
        "name"
      ],
      "vectorIndex": true,
      "documentation": "OrganizationName",
      "parent": "ContextualName"
    },
    {
      "name": "OrganizationNameChange",
      "description": {
        "_": "information action that provides details of name changes for a legal entity",
        "xml:lang": "en"
      },
      "properties": {
        "label": {
          "type": "string",
          "description": "Preferred label for this entity"
        },
        "definition": {
          "type": "string",
          "description": "Detailed definition of this entity"
        },
        "alternativeLabels": [
          "Notification"
        ]
      },
      "keyProperties": [
        "name"
      ],
      "vectorIndex": true,
      "documentation": "OrganizationNameChange",
      "parent": "Notification"
    },
    {
      "name": "OrganizationSubUnitIdentifier",
      "description": "identifier allocated to a particular organizational sub-unit",
      "properties": {
        "label": {
          "type": "string",
          "description": "Preferred label for this entity"
        },
        "definition": {
          "type": "string",
          "description": "Detailed definition of this entity"
        },
        "alternativeLabels": [
          {
            "_": "organization sub-unit identifier",
            "xml:lang": "en-US"
          }
        ]
      },
      "keyProperties": [
        "name"
      ],
      "vectorIndex": true,
      "documentation": "OrganizationSubUnitIdentifier",
      "parent": "Identifier",
      "isProperty": true
    },
    {
      "name": "Owner",
      "description": "party that is legally recognized as having the right to possess, the privilege to use, and ability to transfer any rights or privileges associated with something, as permitted by law",
      "properties": {
        "label": {
          "type": "string",
          "description": "Preferred label for this entity"
        },
        "definition": {
          "type": "string",
          "description": "Detailed definition of this entity"
        }
      },
      "keyProperties": [
        "name"
      ],
      "vectorIndex": true,
      "documentation": "Owner",
      "parent": "Actor"
    },
    {
      "name": "OwnersEquity",
      "description": "owners' share in a business plus operating profit",
      "properties": {
        "label": {
          "type": "string",
          "description": "Preferred label for this entity"
        },
        "definition": {
          "type": "string",
          "description": "Detailed definition of this entity"
        }
      },
      "keyProperties": [
        "name"
      ],
      "vectorIndex": true,
      "documentation": "OwnersEquity",
      "parent": "Expression"
    },
    {
      "name": "Ownership",
      "description": "situation in which some party holds the legal title to something (explicitly or implicitly) and has the right to transfer that title and/or possession",
      "properties": {
        "label": {
          "type": "string",
          "description": "Preferred label for this entity"
        },
        "definition": {
          "type": "string",
          "description": "Detailed definition of this entity"
        }
      },
      "keyProperties": [
        "name"
      ],
      "vectorIndex": true,
      "documentation": "Ownership",
      "parent": "Situation"
    },
    {
      "name": "OwnershipControlSituation",
      "description": "situation in which some party owns and controls something",
      "properties": {
        "label": {
          "type": "string",
          "description": "Preferred label for this entity"
        },
        "definition": {
          "type": "string",
          "description": "Detailed definition of this entity"
        }
      },
      "keyProperties": [
        "name"
      ],
      "vectorIndex": true,
      "documentation": "OwnershipControlSituation",
      "parent": "Situation"
    },
    {
      "name": "PaidInCapital",
      "description": "assets received from investors in exchange for an ownership interest",
      "properties": {
        "label": {
          "type": "string",
          "description": "Preferred label for this entity"
        },
        "definition": {
          "type": "string",
          "description": "Detailed definition of this entity"
        },
        "alternativeLabels": [
          "OwnersEquity"
        ]
      },
      "keyProperties": [
        "name"
      ],
      "vectorIndex": true,
      "documentation": "PaidInCapital",
      "parent": "OwnersEquity"
    },
    {
      "name": "Partner",
      "description": "co-owner, member, and agent of a partnership whose participation level, including proportional liabilities and share in the profit / loss of the business is specified in a partnership agreement",
      "properties": {
        "label": {
          "type": "string",
          "description": "Preferred label for this entity"
        },
        "definition": {
          "type": "string",
          "description": "Detailed definition of this entity"
        }
      },
      "keyProperties": [
        "name"
      ],
      "vectorIndex": true,
      "documentation": "Partner",
      "parent": "ConstitutionalOwner"
    },
    {
      "name": "Partnership",
      "description": "association of two or more legal persons to carry on as co-owners a business for profit",
      "properties": {
        "label": {
          "type": "string",
          "description": "Preferred label for this entity"
        },
        "definition": {
          "type": "string",
          "description": "Detailed definition of this entity"
        }
      },
      "keyProperties": [
        "name"
      ],
      "vectorIndex": true,
      "documentation": "Partnership",
      "parent": "BusinessEntity"
    },
    {
      "name": "Party",
      "description": "person or organization",
      "properties": {
        "label": {
          "type": "string",
          "description": "Preferred label for this entity"
        },
        "definition": {
          "type": "string",
          "description": "Detailed definition of this entity"
        },
        "alternativeLabels": [
          "Agent"
        ]
      },
      "keyProperties": [
        "name"
      ],
      "vectorIndex": true,
      "documentation": "Party",
      "parent": "Agent"
    },
    {
      "name": "PartyRole",
      "description": "role played by an organization or individual that may be time bound",
      "properties": {
        "label": {
          "type": "string",
          "description": "Preferred label for this entity"
        },
        "definition": {
          "type": "string",
          "description": "Detailed definition of this entity"
        },
        "alternativeLabels": [
          "AgentRole"
        ]
      },
      "keyProperties": [
        "name"
      ],
      "vectorIndex": true,
      "documentation": "PartyRole",
      "parent": "AgentRole"
    },
    {
      "name": "Person",
      "description": "individual human being, with consciousness of self",
      "properties": {
        "label": {
          "type": "string",
          "description": "Preferred label for this entity"
        },
        "definition": {
          "type": "string",
          "description": "Detailed definition of this entity"
        }
      },
      "keyProperties": [
        "name"
      ],
      "vectorIndex": true,
      "documentation": "Person",
      "parent": "Party"
    },
    {
      "name": "PersonName",
      "description": "designation by which someone is known in some context",
      "properties": {
        "label": {
          "type": "string",
          "description": "Preferred label for this entity"
        },
        "definition": {
          "type": "string",
          "description": "Detailed definition of this entity"
        }
      },
      "keyProperties": [
        "name"
      ],
      "vectorIndex": true,
      "documentation": "PersonName",
      "parent": "ContextualName"
    },
    {
      "name": "PhysicalAddress",
      "description": "physical address where communications can be addressed, papers served or representatives located for any kind of organization or person",
      "properties": {
        "label": {
          "type": "string",
          "description": "Preferred label for this entity"
        },
        "definition": {
          "type": "string",
          "description": "Detailed definition of this entity"
        },
        "alternativeLabels": [
          "Address"
        ]
      },
      "keyProperties": [
        "name"
      ],
      "vectorIndex": true,
      "documentation": "PhysicalAddress",
      "parent": "Address",
      "isProperty": true
    },
    {
      "name": "Policy",
      "description": "system of principles, rules and guidelines, adopted by an organization to guide decision making with respect to particular situations and implemented via procedures or protocols to achieve stated goals",
      "properties": {
        "label": {
          "type": "string",
          "description": "Preferred label for this entity"
        },
        "definition": {
          "type": "string",
          "description": "Detailed definition of this entity"
        }
      },
      "keyProperties": [
        "name"
      ],
      "vectorIndex": true,
      "documentation": "Policy"
    },
    {
      "name": "Polity",
      "description": "legal person that is a supranational entity, crown, state, or subordinate civil authority, such as a province, prefecture, county, municipality, city, or district representing the people of that entity",
      "properties": {
        "label": {
          "type": "string",
          "description": "Preferred label for this entity"
        },
        "definition": {
          "type": "string",
          "description": "Detailed definition of this entity"
        },
        "alternativeLabels": [
          "GovernmentBody"
        ]
      },
      "keyProperties": [
        "name"
      ],
      "vectorIndex": true,
      "documentation": "Polity",
      "parent": "GovernmentBody"
    },
    {
      "name": "PrincipalParty",
      "description": "controlling party that is responsible for the management of daily business operations of an organization",
      "properties": {
        "label": {
          "type": "string",
          "description": "Preferred label for this entity"
        },
        "definition": {
          "type": "string",
          "description": "Detailed definition of this entity"
        },
        "alternativeLabels": [
          "Signatory"
        ]
      },
      "keyProperties": [
        "name"
      ],
      "vectorIndex": true,
      "documentation": "PrincipalParty",
      "parent": "Signatory"
    },
    {
      "name": "PrivateCompanyWithLimitedLiability",
      "description": "hybrid business entity having characteristics of both a corporation and a partnership or sole proprietorship (depending on how many owners there are)",
      "properties": {
        "label": {
          "type": "string",
          "description": "Preferred label for this entity"
        },
        "definition": {
          "type": "string",
          "description": "Detailed definition of this entity"
        }
      },
      "keyProperties": [
        "name"
      ],
      "vectorIndex": true,
      "documentation": "PrivateCompanyWithLimitedLiability",
      "parent": "BusinessEntity"
    },
    {
      "name": "ProfitObjective",
      "description": "objective that reflects pursuit of a financial benefit that may be realized when the amount of revenue gained from a business activity exceeds the expenses, costs and taxes needed to sustain that activity",
      "properties": {
        "label": {
          "type": "string",
          "description": "Preferred label for this entity"
        },
        "definition": {
          "type": "string",
          "description": "Detailed definition of this entity"
        }
      },
      "keyProperties": [
        "name"
      ],
      "vectorIndex": true,
      "documentation": "ProfitObjective",
      "parent": "BusinessObjective"
    },
    {
      "name": "Program",
      "description": "state of affairs and coordinated set of activities designed to obtain benefits not available from managing them individually",
      "properties": {
        "label": {
          "type": "string",
          "description": "Preferred label for this entity"
        },
        "definition": {
          "type": "string",
          "description": "Detailed definition of this entity"
        },
        "alternativeLabels": [
          {
            "_": "programme",
            "xml:lang": "en-GB"
          }
        ]
      },
      "keyProperties": [
        "name"
      ],
      "vectorIndex": true,
      "documentation": "Program",
      "parent": "Situation"
    },
    {
      "name": "ProgramIdentifier",
      "description": "sequence of characters uniquely identifying a specific program within the context in which that program is administered",
      "properties": {
        "label": {
          "type": "string",
          "description": "Preferred label for this entity"
        },
        "definition": {
          "type": "string",
          "description": "Detailed definition of this entity"
        },
        "alternativeLabels": [
          {
            "_": "programme identifier",
            "xml:lang": "en-GB"
          }
        ]
      },
      "keyProperties": [
        "name"
      ],
      "vectorIndex": true,
      "documentation": "ProgramIdentifier",
      "parent": "ContextualIdentifier",
      "isProperty": true
    },
    {
      "name": "ProgramName",
      "description": "contextual designation for a program within the context in which that program is administered",
      "properties": {
        "label": {
          "type": "string",
          "description": "Preferred label for this entity"
        },
        "definition": {
          "type": "string",
          "description": "Detailed definition of this entity"
        },
        "alternativeLabels": [
          {
            "_": "programme name",
            "xml:lang": "en-GB"
          }
        ]
      },
      "keyProperties": [
        "name"
      ],
      "vectorIndex": true,
      "documentation": "ProgramName",
      "parent": "ContextualName"
    },
    {
      "name": "Project",
      "description": "state of affairs and unique and temporary organization, designed to deliver a tangible output",
      "properties": {
        "label": {
          "type": "string",
          "description": "Preferred label for this entity"
        },
        "definition": {
          "type": "string",
          "description": "Detailed definition of this entity"
        }
      },
      "keyProperties": [
        "name"
      ],
      "vectorIndex": true,
      "documentation": "Project",
      "parent": "Situation"
    },
    {
      "name": "ProjectedContractEventSchedule",
      "description": "schedule of events, including but not limited to anticipated payment events, rate reset events and others that are expected to occur over the lifetime of the contract",
      "properties": {
        "label": {
          "type": "string",
          "description": "Preferred label for this entity"
        },
        "definition": {
          "type": "string",
          "description": "Detailed definition of this entity"
        }
      },
      "keyProperties": [
        "name"
      ],
      "vectorIndex": true,
      "documentation": "ProjectedContractEventSchedule",
      "parent": "RegularSchedule"
    },
    {
      "name": "ProjectIdentifier",
      "description": "sequence of characters uniquely identifying a specific project within the context in which that project or an overarching program is administered",
      "properties": {
        "label": {
          "type": "string",
          "description": "Preferred label for this entity"
        },
        "definition": {
          "type": "string",
          "description": "Detailed definition of this entity"
        }
      },
      "keyProperties": [
        "name"
      ],
      "vectorIndex": true,
      "documentation": "ProjectIdentifier",
      "parent": "ContextualIdentifier",
      "isProperty": true
    },
    {
      "name": "ProjectName",
      "description": "contextual designation for a project",
      "properties": {
        "label": {
          "type": "string",
          "description": "Preferred label for this entity"
        },
        "definition": {
          "type": "string",
          "description": "Detailed definition of this entity"
        }
      },
      "keyProperties": [
        "name"
      ],
      "vectorIndex": true,
      "documentation": "ProjectName",
      "parent": "ContextualName"
    },
    {
      "name": "Publisher",
      "description": "role of person(s) or organization(s) responsible for the printing or distribution of an item, whether in digital or print (physical) form",
      "properties": {
        "label": {
          "type": "string",
          "description": "Preferred label for this entity"
        },
        "definition": {
          "type": "string",
          "description": "Detailed definition of this entity"
        }
      },
      "keyProperties": [
        "name"
      ],
      "vectorIndex": true,
      "documentation": "Publisher",
      "parent": "PartyRole"
    },
    {
      "name": "RegionalSovereignty",
      "description": "legal person that corresponds to an administrative division, administrative unit, administrative entity or country subdivision (or, sometimes, geopolitical division or subnational entity), that has the capacity to incur debt, issue contracts, and enter into relations with other similar entities",
      "properties": {
        "label": {
          "type": "string",
          "description": "Preferred label for this entity"
        },
        "definition": {
          "type": "string",
          "description": "Detailed definition of this entity"
        },
        "alternativeLabels": [
          "Polity"
        ]
      },
      "keyProperties": [
        "name"
      ],
      "vectorIndex": true,
      "documentation": "RegionalSovereignty",
      "parent": "Polity"
    },
    {
      "name": "RegisteredAgent",
      "description": "legal agent designated by some party to represent them and act on their behalf under a formal agency agreement",
      "properties": {
        "label": {
          "type": "string",
          "description": "Preferred label for this entity"
        },
        "definition": {
          "type": "string",
          "description": "Detailed definition of this entity"
        },
        "alternativeLabels": [
          "LegalAgent"
        ]
      },
      "keyProperties": [
        "name"
      ],
      "vectorIndex": true,
      "documentation": "RegisteredAgent",
      "parent": "LegalAgent"
    },
    {
      "name": "Regulation",
      "description": "a rule used to carry out a law",
      "properties": {
        "label": {
          "type": "string",
          "description": "Preferred label for this entity"
        },
        "definition": {
          "type": "string",
          "description": "Detailed definition of this entity"
        },
        "alternativeLabels": [
          "LegalConstruct"
        ]
      },
      "keyProperties": [
        "name"
      ],
      "vectorIndex": true,
      "documentation": "Regulation",
      "parent": "LegalConstruct"
    },
    {
      "name": "RegulatoryReport",
      "description": "document required to support operational transparency that demonstrates compliance with some specification, law, policy, restriction, or other rule specified by a regulatory agency",
      "properties": {
        "label": {
          "type": "string",
          "description": "Preferred label for this entity"
        },
        "definition": {
          "type": "string",
          "description": "Detailed definition of this entity"
        }
      },
      "keyProperties": [
        "name"
      ],
      "vectorIndex": true,
      "documentation": "RegulatoryReport",
      "parent": "Record"
    },
    {
      "name": "RegulatoryService",
      "description": "service provided by a regulatory agency, which may include, but not be limited to, examination, monitoring, supervision, testing, or other capabilities required to ensure the integrity, fairness, safety, or other capacity of a given industry, organization, or product",
      "properties": {
        "label": {
          "type": "string",
          "description": "Preferred label for this entity"
        },
        "definition": {
          "type": "string",
          "description": "Detailed definition of this entity"
        }
      },
      "keyProperties": [
        "name"
      ],
      "vectorIndex": true,
      "documentation": "RegulatoryService",
      "parent": "Service"
    },
    {
      "name": "ReligiousCorporation",
      "description": "not-for-profit corporation whose objective is specific to some fundamental set of beliefs and practices generally agreed upon by a number of people, and that is incorporated under the law",
      "properties": {
        "label": {
          "type": "string",
          "description": "Preferred label for this entity"
        },
        "definition": {
          "type": "string",
          "description": "Detailed definition of this entity"
        }
      },
      "keyProperties": [
        "name"
      ],
      "vectorIndex": true,
      "documentation": "ReligiousCorporation",
      "parent": "NotForProfitCorporation"
    },
    {
      "name": "ReligiousObjective",
      "description": "not-for-profit objective that reflects the religious goals of an organization",
      "properties": {
        "label": {
          "type": "string",
          "description": "Preferred label for this entity"
        },
        "definition": {
          "type": "string",
          "description": "Detailed definition of this entity"
        },
        "alternativeLabels": [
          "NotForProfitObjective"
        ]
      },
      "keyProperties": [
        "name"
      ],
      "vectorIndex": true,
      "documentation": "ReligiousObjective",
      "parent": "NotForProfitObjective"
    },
    {
      "name": "ResponsibleParty",
      "description": "person acting in a role that has some formal responsibility, such as a fiduciary responsibility, a signatory, an examiner or registrar, etc.",
      "properties": {
        "label": {
          "type": "string",
          "description": "Preferred label for this entity"
        },
        "definition": {
          "type": "string",
          "description": "Detailed definition of this entity"
        }
      },
      "keyProperties": [
        "name"
      ],
      "vectorIndex": true,
      "documentation": "ResponsibleParty",
      "parent": "PartyRole"
    },
    {
      "name": "RetainedEarnings",
      "description": "net profits kept to accumulate in a business after dividends are paid",
      "properties": {
        "label": {
          "type": "string",
          "description": "Preferred label for this entity"
        },
        "definition": {
          "type": "string",
          "description": "Detailed definition of this entity"
        },
        "alternativeLabels": [
          "OwnersEquity"
        ]
      },
      "keyProperties": [
        "name"
      ],
      "vectorIndex": true,
      "documentation": "RetainedEarnings",
      "parent": "OwnersEquity"
    },
    {
      "name": "RevocableTrust",
      "description": "trust in which legal ownership of the trust property is transferred to the trustee, but the trustor retains full power to revoke, modify or amend the trust",
      "properties": {
        "label": {
          "type": "string",
          "description": "Preferred label for this entity"
        },
        "definition": {
          "type": "string",
          "description": "Detailed definition of this entity"
        },
        "alternativeLabels": [
          "Trust"
        ]
      },
      "keyProperties": [
        "name"
      ],
      "vectorIndex": true,
      "documentation": "RevocableTrust",
      "parent": "Trust"
    },
    {
      "name": "RevolvingLineOfCredit",
      "description": {
        "_": "credit facility that enables the borrower to withdraw funds, repay, and withdraw again",
        "xml:lang": "en"
      },
      "properties": {
        "label": {
          "type": "string",
          "description": "Preferred label for this entity"
        },
        "definition": {
          "type": "string",
          "description": "Detailed definition of this entity"
        },
        "alternativeLabels": [
          "CommittedCreditFacility"
        ]
      },
      "keyProperties": [
        "name"
      ],
      "vectorIndex": true,
      "documentation": "RevolvingLineOfCredit",
      "parent": "CommittedCreditFacility"
    },
    {
      "name": "Scheme",
      "description": "structure or means of organizing information such as a blueprint, schema, numbering system, organization structure, measurement system, plan, taxonomy, or language for organizing information",
      "properties": {
        "label": {
          "type": "string",
          "description": "Preferred label for this entity"
        },
        "definition": {
          "type": "string",
          "description": "Detailed definition of this entity"
        }
      },
      "keyProperties": [
        "name"
      ],
      "vectorIndex": true,
      "documentation": "Scheme",
      "parent": "Arrangement"
    },
    {
      "name": "SecurityAgreement",
      "description": "collateral agreement that grants a financial interest in some collateral to a party that is not an owner of that collateral, specifying terms including relative duties and rights, over and above those specified in the primary contract, regarding the disposition of the asset used as collateral",
      "properties": {
        "label": {
          "type": "string",
          "description": "Preferred label for this entity"
        },
        "definition": {
          "type": "string",
          "description": "Detailed definition of this entity"
        },
        "alternativeLabels": [
          "CollateralAgreement"
        ]
      },
      "keyProperties": [
        "name"
      ],
      "vectorIndex": true,
      "documentation": "SecurityAgreement",
      "parent": "CollateralAgreement"
    },
    {
      "name": "ShareholdersEquity",
      "description": {
        "_": "equity that is manifested in the form of shares in an entity, fund or structured product",
        "xml:lang": "en"
      },
      "properties": {
        "label": {
          "type": "string",
          "description": "Preferred label for this entity"
        },
        "definition": {
          "type": "string",
          "description": "Detailed definition of this entity"
        },
        "alternativeLabels": [
          "OwnersEquity"
        ]
      },
      "keyProperties": [
        "name"
      ],
      "vectorIndex": true,
      "documentation": "ShareholdersEquity",
      "parent": "OwnersEquity"
    },
    {
      "name": "Signatory",
      "description": "responsible party authorized to sign agreements on behalf of themselves, another person, or an organization",
      "properties": {
        "label": {
          "type": "string",
          "description": "Preferred label for this entity"
        },
        "definition": {
          "type": "string",
          "description": "Detailed definition of this entity"
        },
        "alternativeLabels": [
          "AuthorizedParty"
        ]
      },
      "keyProperties": [
        "name"
      ],
      "vectorIndex": true,
      "documentation": "Signatory",
      "parent": "AuthorizedParty"
    },
    {
      "name": "SignatoryCapacity",
      "description": "the capacity of some natural person to sign agreements on the part of some organization or legal person",
      "properties": {
        "label": {
          "type": "string",
          "description": "Preferred label for this entity"
        },
        "definition": {
          "type": "string",
          "description": "Detailed definition of this entity"
        },
        "alternativeLabels": [
          "LegalCapacity"
        ]
      },
      "keyProperties": [
        "name"
      ],
      "vectorIndex": true,
      "documentation": "SignatoryCapacity",
      "parent": "LegalCapacity"
    },
    {
      "name": "SignificantShareholder",
      "description": "party that owns a significant voting stake in an organization that is less than 50 percent but greater than some threshold",
      "properties": {
        "label": {
          "type": "string",
          "description": "Preferred label for this entity"
        },
        "definition": {
          "type": "string",
          "description": "Detailed definition of this entity"
        },
        "alternativeLabels": [
          "VotingShareholder"
        ]
      },
      "keyProperties": [
        "name"
      ],
      "vectorIndex": true,
      "documentation": "SignificantShareholder",
      "parent": "VotingShareholder"
    },
    {
      "name": "SoftwareAgent",
      "description": "digital entity that perceives its environment and takes actions that maximize its chance of successfully achieving its goals",
      "properties": {
        "label": {
          "type": "string",
          "description": "Preferred label for this entity"
        },
        "definition": {
          "type": "string",
          "description": "Detailed definition of this entity"
        },
        "alternativeLabels": [
          "Agent"
        ]
      },
      "keyProperties": [
        "name"
      ],
      "vectorIndex": true,
      "documentation": "SoftwareAgent",
      "parent": "Agent"
    },
    {
      "name": "SoleProprietor",
      "description": "party that owns a business, has the rights to all profits from that business and is considered a single entity (unincorporated) together with that business for tax and liability purposes",
      "properties": {
        "label": {
          "type": "string",
          "description": "Preferred label for this entity"
        },
        "definition": {
          "type": "string",
          "description": "Detailed definition of this entity"
        }
      },
      "keyProperties": [
        "name"
      ],
      "vectorIndex": true,
      "documentation": "SoleProprietor",
      "parent": "EntityOwner"
    },
    {
      "name": "SoleProprietorship",
      "description": "unincorporated business owned by a single person",
      "properties": {
        "label": {
          "type": "string",
          "description": "Preferred label for this entity"
        },
        "definition": {
          "type": "string",
          "description": "Detailed definition of this entity"
        }
      },
      "keyProperties": [
        "name"
      ],
      "vectorIndex": true,
      "documentation": "SoleProprietorship",
      "parent": "BusinessEntity"
    },
    {
      "name": "StandardizedTerms",
      "description": "contract terms that, grouped together, that are generally and consistently reused across many contracts, published by some organization, and capable of being incorporated into a contract by reference",
      "properties": {
        "label": {
          "type": "string",
          "description": "Preferred label for this entity"
        },
        "definition": {
          "type": "string",
          "description": "Detailed definition of this entity"
        }
      },
      "keyProperties": [
        "name"
      ],
      "vectorIndex": true,
      "documentation": "StandardizedTerms",
      "parent": "ContractualCommitment"
    },
    {
      "name": "StatisticalArea",
      "description": "physical location that is defined per some program for designating geographic regions for the purposes of tabulating and presenting statistical data",
      "properties": {
        "label": {
          "type": "string",
          "description": "Preferred label for this entity"
        },
        "definition": {
          "type": "string",
          "description": "Detailed definition of this entity"
        }
      },
      "keyProperties": [
        "name"
      ],
      "vectorIndex": true,
      "documentation": "StatisticalArea",
      "parent": "GeographicRegion"
    },
    {
      "name": "StatisticalProgram",
      "description": "program that presents a detailed investigation and analysis of a subject or situation involving one or more studies or surveys",
      "properties": {
        "label": {
          "type": "string",
          "description": "Preferred label for this entity"
        },
        "definition": {
          "type": "string",
          "description": "Detailed definition of this entity"
        }
      },
      "keyProperties": [
        "name"
      ],
      "vectorIndex": true,
      "documentation": "StatisticalProgram",
      "parent": "Program"
    },
    {
      "name": "StatisticalUniverse",
      "description": "collection representing the total membership, or 'universe', of people, resources, products, services, events, or entities of interest for some question, experiment, survey or statistical program",
      "properties": {
        "label": {
          "type": "string",
          "description": "Preferred label for this entity"
        },
        "definition": {
          "type": "string",
          "description": "Detailed definition of this entity"
        }
      },
      "keyProperties": [
        "name"
      ],
      "vectorIndex": true,
      "documentation": "StatisticalUniverse",
      "parent": "Collection"
    },
    {
      "name": "StatuteLaw",
      "description": "law enacted by a legislature",
      "properties": {
        "label": {
          "type": "string",
          "description": "Preferred label for this entity"
        },
        "definition": {
          "type": "string",
          "description": "Detailed definition of this entity"
        },
        "alternativeLabels": [
          "statutory law",
          "Law"
        ]
      },
      "keyProperties": [
        "name"
      ],
      "vectorIndex": true,
      "documentation": "StatuteLaw",
      "parent": "Law"
    },
    {
      "name": "Strategy",
      "description": "plan or method for achieving a specific goal, objective, solution or outcome",
      "properties": {
        "label": {
          "type": "string",
          "description": "Preferred label for this entity"
        },
        "definition": {
          "type": "string",
          "description": "Detailed definition of this entity"
        }
      },
      "keyProperties": [
        "name"
      ],
      "vectorIndex": true,
      "documentation": "Strategy",
      "isProperty": true
    },
    {
      "name": "StructuralRole",
      "description": "role specifying relations between entities in the sense of competence, often reflecting organizational or structural relations (hierarchies)",
      "properties": {
        "label": {
          "type": "string",
          "description": "Preferred label for this entity"
        },
        "definition": {
          "type": "string",
          "description": "Detailed definition of this entity"
        },
        "alternativeLabels": [
          "Role"
        ]
      },
      "keyProperties": [
        "name"
      ],
      "vectorIndex": true,
      "documentation": "StructuralRole",
      "parent": "Role"
    },
    {
      "name": "StructuredCollection",
      "description": "collection that has a clearly defined structure or organization",
      "properties": {
        "label": {
          "type": "string",
          "description": "Preferred label for this entity"
        },
        "definition": {
          "type": "string",
          "description": "Detailed definition of this entity"
        },
        "alternativeLabels": [
          "Collection"
        ]
      },
      "keyProperties": [
        "name"
      ],
      "vectorIndex": true,
      "documentation": "StructuredCollection",
      "parent": "Collection"
    },
    {
      "name": "Subsidiary",
      "description": "legal entity that is entirely or majority owned and controlled by another legal entity",
      "properties": {
        "label": {
          "type": "string",
          "description": "Preferred label for this entity"
        },
        "definition": {
          "type": "string",
          "description": "Detailed definition of this entity"
        },
        "alternativeLabels": [
          "ControlledAffiliate"
        ]
      },
      "keyProperties": [
        "name"
      ],
      "vectorIndex": true,
      "documentation": "Subsidiary",
      "parent": "ControlledAffiliate"
    },
    {
      "name": "SupranationalEntity",
      "description": "governmental or non-governmental entity that is established by international law or treaty or incorporated at an international level",
      "properties": {
        "label": {
          "type": "string",
          "description": "Preferred label for this entity"
        },
        "definition": {
          "type": "string",
          "description": "Detailed definition of this entity"
        },
        "alternativeLabels": [
          "Polity"
        ]
      },
      "keyProperties": [
        "name"
      ],
      "vectorIndex": true,
      "documentation": "SupranationalEntity",
      "parent": "Polity"
    },
    {
      "name": "Syndicate",
      "description": {
        "_": "temporary, self-organizing group of people, companies, corporations or entities organized as an alliance whose purpose is to transact some specific business, or to pursue or promote a shared interest",
        "xml:lang": "en"
      },
      "properties": {
        "label": {
          "type": "string",
          "description": "Preferred label for this entity"
        },
        "definition": {
          "type": "string",
          "description": "Detailed definition of this entity"
        }
      },
      "keyProperties": [
        "name"
      ],
      "vectorIndex": true,
      "documentation": "Syndicate",
      "parent": "Organization"
    },
    {
      "name": "SyndicateMember",
      "description": {
        "_": "role of an individual or organization that is a member of an alliance set up to pool resources and share risk with respect to a large transaction",
        "xml:lang": "en"
      },
      "properties": {
        "label": {
          "type": "string",
          "description": "Preferred label for this entity"
        },
        "definition": {
          "type": "string",
          "description": "Detailed definition of this entity"
        }
      },
      "keyProperties": [
        "name"
      ],
      "vectorIndex": true,
      "documentation": "SyndicateMember",
      "parent": "OrganizationMember"
    },
    {
      "name": "TermSheet",
      "description": "nonbinding agreement setting forth the basic terms and conditions under which a proposed business deal may be made",
      "properties": {
        "label": {
          "type": "string",
          "description": "Preferred label for this entity"
        },
        "definition": {
          "type": "string",
          "description": "Detailed definition of this entity"
        }
      },
      "keyProperties": [
        "name"
      ],
      "vectorIndex": true,
      "documentation": "TermSheet",
      "parent": "Agreement"
    },
    {
      "name": "TotalOwner",
      "description": "party that has 100 percent ownership some legal entity",
      "properties": {
        "label": {
          "type": "string",
          "description": "Preferred label for this entity"
        },
        "definition": {
          "type": "string",
          "description": "Detailed definition of this entity"
        }
      },
      "keyProperties": [
        "name"
      ],
      "vectorIndex": true,
      "documentation": "TotalOwner",
      "parent": "ConstitutionalOwner"
    },
    {
      "name": "Trade",
      "description": "situation that realizes an agreement between parties participating in a voluntary action of buying and selling goods and services",
      "properties": {
        "label": {
          "type": "string",
          "description": "Preferred label for this entity"
        },
        "definition": {
          "type": "string",
          "description": "Detailed definition of this entity"
        }
      },
      "keyProperties": [
        "name"
      ],
      "vectorIndex": true,
      "documentation": "Trade",
      "parent": "Situation"
    },
    {
      "name": "Trader",
      "description": "party that engages in the transfer of financial assets in any financial market on behalf of a client or the financial services provider",
      "properties": {
        "label": {
          "type": "string",
          "description": "Preferred label for this entity"
        },
        "definition": {
          "type": "string",
          "description": "Detailed definition of this entity"
        }
      },
      "keyProperties": [
        "name"
      ],
      "vectorIndex": true,
      "documentation": "Trader",
      "parent": "ServiceProvider"
    },
    {
      "name": "TribalEntity",
      "description": "legal entity that represents fundamental unit of sovereign tribal (indigenous) government",
      "properties": {
        "label": {
          "type": "string",
          "description": "Preferred label for this entity"
        },
        "definition": {
          "type": "string",
          "description": "Detailed definition of this entity"
        },
        "alternativeLabels": [
          "Polity"
        ]
      },
      "keyProperties": [
        "name"
      ],
      "vectorIndex": true,
      "documentation": "TribalEntity",
      "parent": "Polity"
    },
    {
      "name": "TrustAgreement",
      "description": "formal agreement that establishes a trust, whereby the trustor(s) gives the trustee(s) the responsibility to hold and manage assets for the beneficiary(ies)",
      "properties": {
        "label": {
          "type": "string",
          "description": "Preferred label for this entity"
        },
        "definition": {
          "type": "string",
          "description": "Detailed definition of this entity"
        }
      },
      "keyProperties": [
        "name"
      ],
      "vectorIndex": true,
      "documentation": "TrustAgreement",
      "parent": "OrganizationCoveringAgreement"
    },
    {
      "name": "TrustFundManager",
      "description": "party empowered to act on behalf of the trustee to manage the assets of the trust",
      "properties": {
        "label": {
          "type": "string",
          "description": "Preferred label for this entity"
        },
        "definition": {
          "type": "string",
          "description": "Detailed definition of this entity"
        }
      },
      "keyProperties": [
        "name"
      ],
      "vectorIndex": true,
      "documentation": "TrustFundManager",
      "parent": "LegallyDelegatedAuthority"
    },
    {
      "name": "UltimateConsolidation",
      "description": "highest-level (top, end) ancestral ownership, evidenced by accounting consolidation, by some party of some other legal entity",
      "properties": {
        "label": {
          "type": "string",
          "description": "Preferred label for this entity"
        },
        "definition": {
          "type": "string",
          "description": "Detailed definition of this entity"
        },
        "alternativeLabels": [
          "EntityOwnership"
        ]
      },
      "keyProperties": [
        "name"
      ],
      "vectorIndex": true,
      "documentation": "UltimateConsolidation",
      "parent": "EntityOwnership"
    },
    {
      "name": "UnilateralCommitment",
      "description": "commitment (promise or obligation) made by one party without requiring a reciprocal promise from another party",
      "properties": {
        "label": {
          "type": "string",
          "description": "Preferred label for this entity"
        },
        "definition": {
          "type": "string",
          "description": "Detailed definition of this entity"
        },
        "alternativeLabels": [
          "Commitment"
        ]
      },
      "keyProperties": [
        "name"
      ],
      "vectorIndex": true,
      "documentation": "UnilateralCommitment",
      "parent": "Commitment"
    },
    {
      "name": "UseOfProceedsProvision",
      "description": "contract provision specifying how funds obtained through financing, such as through a credit agreement, offering, warrant, or other instrument are intended to be used",
      "properties": {
        "label": {
          "type": "string",
          "description": "Preferred label for this entity"
        },
        "definition": {
          "type": "string",
          "description": "Detailed definition of this entity"
        },
        "alternativeLabels": [
          "ContractualCommitment"
        ]
      },
      "keyProperties": [
        "name"
      ],
      "vectorIndex": true,
      "documentation": "UseOfProceedsProvision",
      "parent": "ContractualCommitment"
    },
    {
      "name": "ValueAddedTaxIdentificationNumber",
      "description": "tax identifier that identifies a taxable person (business) or non-taxable legal entity for a consumption tax that is assessed incrementally, levied on the price of a product or service at each stage of production, distribution, and sale to the end consumer",
      "properties": {
        "label": {
          "type": "string",
          "description": "Preferred label for this entity"
        },
        "definition": {
          "type": "string",
          "description": "Detailed definition of this entity"
        },
        "alternativeLabels": [
          "TaxIdentifier"
        ]
      },
      "keyProperties": [
        "name"
      ],
      "vectorIndex": true,
      "documentation": "ValueAddedTaxIdentificationNumber",
      "parent": "TaxIdentifier",
      "isProperty": true
    }
  ],
  "relationships": [
    {
      "name": "hasContractParty",
      "description": "indicates a party that has entered into a binding agreement, accepting and conceding obligations, responsibilities, and benefits as specified",
      "source": "Contract",
      "target": "ContractParty",
      "documentation": "hasContractParty"
    },
    {
      "name": "hasInvestmentOwnership",
      "description": "relates a legal person to the context in which it owns a formal organization",
      "source": "LegalPerson",
      "target": "EntityOwnership",
      "documentation": "hasInvestmentOwnership"
    },
    {
      "name": "hasMailingAddress",
      "description": "identifies a physical address where an independent party can receive communications, including letters and packages",
      "source": "Party",
      "target": "PhysicalAddress",
      "documentation": "hasMailingAddress"
    },
    {
      "name": "hasMembership",
      "description": "identifies the organization acting in the role of having members in an organizational membership situation",
      "source": "Membership",
      "target": "MemberBearingOrganization",
      "documentation": "hasMembership"
    },
    {
      "name": "hasOrganizationMember",
      "description": "indicates the party acting in the role of the member in an organizational membership situation",
      "source": "Membership",
      "target": "OrganizationMember",
      "documentation": "hasOrganizationMember"
    },
    {
      "name": "hasOwningEntity",
      "description": "indicates a party that owns a formal organization",
      "source": "EntityOwnership",
      "target": "LegalPerson",
      "documentation": "hasOwningEntity"
    },
    {
      "name": "hasParty",
      "description": "identifies a party associated with an agreement, contract, policy, regulation, situation, or other arrangement",
      "source": "Party",
      "target": "Party",
      "documentation": "hasParty"
    },
    {
      "name": "hasRelatedPartyRole",
      "description": "relates a party acting in a specific role directly to another party acting in the same or another role",
      "source": "PartyRole",
      "target": "PartyRole",
      "documentation": "hasRelatedPartyRole"
    },
    {
      "name": "hasResponsibleParty",
      "description": "identifies a party that has some assignment, commitment or obligation with respect to the formal organization",
      "source": "FormalOrganization",
      "target": "ResponsibleParty",
      "documentation": "hasResponsibleParty"
    },
    {
      "name": "hasThirdParty",
      "description": "identifies a party which is not signatory to the party but has some role in the overall context defined by the contract.",
      "source": "Contract",
      "target": "ContractThirdParty",
      "documentation": "hasThirdParty"
    },
    {
      "name": "isAffiliateOf",
      "description": "relates a party which directly, or indirectly through one or more intermediaries, controls, or is controlled by, or is under common control by another party to that party",
      "source": "Affiliate",
      "target": "Affiliate",
      "documentation": "isAffiliateOf"
    },
    {
      "name": "isAPartyTo",
      "description": "identifies an agreement, contract, policy, regulation, situation, or other arrangement that a party is associated with",
      "source": "Party",
      "target": "Party",
      "documentation": "isAPartyTo"
    },
    {
      "name": "isGeneralPartnerOf",
      "description": "indicates the organization that the general partner manages",
      "source": "GeneralPartner",
      "target": "Partnership",
      "documentation": "isGeneralPartnerOf"
    }
  ],
  "metadata": {
<<<<<<< HEAD
    "lastExtraction": "2025-07-24T10:48:51.520Z",
=======
    "lastExtraction": "2025-07-24T12:49:41.157Z",
>>>>>>> 59d215e5
    "sourceVersion": "2024-01",
    "localVersion": "1.0.0"
  },
  "ignoredEntities": [
    "AbsolutePrepaymentRate",
    "Account",
    "AccountAsAnAsset",
    "AccountChangeNotificationObligation",
    "AccountHolder",
    "AccountIdentifier",
    "AccountingTransaction",
    "AccountOwnership",
    "AccountProvider",
    "AccountSpecificServiceAgreement",
    "AccountStatement",
    "Accrual",
    "AccruedInterest",
    "ActionStatus",
    "Actor",
    "Address",
    "AddressComponent",
    "AddressingScheme",
    "AdHocSchedule",
    "AdHocScheduleEntry",
    "AdjustableRateDividend",
    "AdjustedClosingPrice",
    "AdministrativeAgent",
    "Affiliation",
    "Age",
    "Agent",
    "AgentRole",
    "AgeOfMajority",
    "AgriculturalResource",
    "AllotmentRight",
    "AllotmentRightFormula",
    "Alpha2Code",
    "Alpha3Code",
    "AlternativeTradingSystem",
    "AmericanExerciseTerms",
    "Amortization",
    "AmortizationSchedule",
    "AmortizingBond",
    "AmountOfMoney",
    "AnchorDate",
    "AncientLanguage",
    "AnnualizedStandardDeviation",
    "Appraisal",
    "AppraisedValue",
    "Appraiser",
    "ApprovedPublicationArrangement",
    "ApprovedReportingMechanism",
    "ArbitraryUnit",
    "ArithmeticMean",
    "Arrangement",
    "ArtificialLanguage",
    "AsianOption",
    "AsianOptionClassifier",
    "Aspect",
    "AssessmentActivity",
    "AssessmentBoundary",
    "AssessmentEvent",
    "AssessmentReport",
    "Asset",
    "AssetBackedCreditDefaultSwap",
    "AssetBackedSecurity",
    "AssetClass",
    "AssignableContract",
    "AttachmentPoint",
    "AuctionDateRule",
    "AuctionMarket",
    "AuctionRateDividend",
    "Authorization",
    "AuthorizedParty",
    "AuthorizingParty",
    "AutoAssetBackedSecurity",
    "AutoDebtPool",
    "AutomatedSystem",
    "AverageAbsoluteDeviation",
    "AverageDailyEarnings",
    "AverageEarnings",
    "AverageHourlyEarnings",
    "AverageMonthlyEarnings",
    "AverageWeeklyEarnings",
    "AveragingStrategy",
    "Balance",
    "Bank",
    "BankAccountIdentifier",
    "BankersAcceptance",
    "BankHoldingCompany",
    "BankIdentifier",
    "BankingProduct",
    "BankingService",
    "Bankruptcy",
    "BarrierCapitalProtectionCertificate",
    "BarrierDiscountCertificate",
    "BarrierInstrumentBasedMiniFutureCertificate",
    "BarrierOption",
    "BarrierReverseConvertibleCertificate",
    "BarrierUnderlyingMiniFutureCertificate",
    "BaseMetal",
    "BaseQuantityKind",
    "BaseRate",
    "BaseUnit",
    "BasicBankAccountIdentifier",
    "BasisSwap",
    "BasketCertificate",
    "BasketConstituent",
    "BasketCreditDefaultSwap",
    "BasketFuture",
    "BasketOfCommodities",
    "BasketOfCreditDefaultSwaps",
    "BasketOfCreditRisks",
    "BasketOfDebtInstruments",
    "BasketOfEquities",
    "BasketOfIndices",
    "BasketOfIndicesConstituent",
    "BasketOfSecurities",
    "BasketOption",
    "BasketWarrant",
    "Beneficiary",
    "BenefitCorporation",
    "BermudanExerciseTerms",
    "BestBid",
    "BestEffortsOffering",
    "BestOffer",
    "BibliographicCode",
    "BidAskSpread",
    "BidPrice",
    "BilateralContract",
    "BilateralNettingProvision",
    "BillOfExchange",
    "BirthCertificate",
    "BirthCertificateIdentificationScheme",
    "BirthCertificateIdentifier",
    "BoardCapacity",
    "Bond",
    "BondAmortizationPaymentTerms",
    "BondConversionTerms",
    "BondCoupon",
    "BondFuture",
    "BondInsurance",
    "BondOption",
    "BondPool",
    "BondPrincipalRepaymentTerms",
    "BondPurchaseRight",
    "BondRegistrar",
    "BondSubscriptionRight",
    "BondVariableCoupon",
    "BondWithPartialCall",
    "BondWithPublishedSinkingFund",
    "BondWithWarrant",
    "BonusCertificate",
    "Bookrunner",
    "BorrowerIdentificationScheme",
    "BorrowerIdentifier",
    "BorrowingCapacity",
    "BranchOfGovernment",
    "BreachOfContract",
    "BreachOfCovenant",
    "Broker",
    "BrokerageAccount",
    "BrokerageFirm",
    "BuildAmericaBond",
    "BulletBond",
    "BulletPrincipalRepaymentTerms",
    "Bullion",
    "BusinessCenterCode",
    "BusinessCenterCodeScheme",
    "BusinessDayAdjustment",
    "BusinessDayAdjustmentCode",
    "BusinessDayConvention",
    "BusinessIdentifierCode",
    "BusinessIdentifierCodeScheme",
    "BusinessLicense",
    "BusinessPartyPrefix",
    "BusinessPartySuffix",
    "BusinessRecurrenceInterval",
    "BusinessRecurrenceIntervalConvention",
    "BusinessRegisterIdentifier",
    "BusinessRegistrationAuthority",
    "BusinessRegistry",
    "BusinessRegistryEntry",
    "Butterfly",
    "CalculatedDate",
    "CalculatedPrice",
    "CalculationAgent",
    "CalculationEvent",
    "CalculationPeriod",
    "CalculationPeriodLength",
    "CalendarPeriod",
    "CalendarSpecifiedInterval",
    "CallableBond",
    "CallableConvertibleBond",
    "CallEvent",
    "CallFeature",
    "CallNotificationProvision",
    "CallOption",
    "CallPremium",
    "CallPutWarrant",
    "CallSchedule",
    "CallWarrant",
    "CallWindow",
    "CanadianCreditUnion",
    "CanaryExerciseTerms",
    "Capability",
    "CapitalizationBasedWeightingFunction",
    "CapitalizedLeaseObligationDebtBasket",
    "CapitalLaborEnergyMaterialsMultifactorProductivity",
    "CapitalLaborMultifactorProductivityValueAdded",
    "CapitalProductivityValueAdded",
    "CapitalProtectedProduct",
    "CapitalProtectionCertificateWithCoupons",
    "CapitalProtectionCertificateWithParticipation",
    "CapitalProtectionConvertibleCertificate",
    "CappedOption",
    "CardAccount",
    "CardAuthenticationValue",
    "CardAuthenticationValue2",
    "CardExpirationDate",
    "Cardholder",
    "CardIdentificationNumber",
    "CardProduct",
    "CardSecurityCode",
    "CardValidationCode",
    "CardValidationCode2",
    "CardVerificationCodeValue",
    "CardVerificationValue",
    "CardVerificationValue2",
    "CashflowExpression",
    "CashflowFormula",
    "CashflowTerms",
    "CashInstrument",
    "CashSettlementMethod",
    "CashSettlementTerms",
    "Catalog",
    "CentralBank",
    "CentralCounterpartyClearingHouse",
    "CentralSecuritiesDepository",
    "Certificate",
    "CertificateOfDeposit",
    "CertificateOfObligation",
    "CertificateOfParticipation",
    "ChangeAction",
    "ChooserOption",
    "Civilian",
    "CivilianLaborForce",
    "CivilianLaborForceParticipationRate",
    "CivilianNonInstitutionalPerson",
    "CivilianNonInstitutionalPopulation",
    "ClassAction",
    "ClassificationOfFinancialInstrumentsCodeScheme",
    "ClassificationScheme",
    "Classifier",
    "CleanPrice",
    "ClearingBank",
    "ClearingCorporation",
    "ClearingHouse",
    "ClearingService",
    "CliquetOption",
    "CloseDate",
    "ClosedEndCredit",
    "ClosedEndInvestment",
    "ClosedEndMortgageLoan",
    "ClosedEndReverseMortgage",
    "CloseOutNettingProvision",
    "ClosingPrice",
    "ClosingPriceDeterminationMethod",
    "CodeElement",
    "CodeSet",
    "CoherentDerivedUnit",
    "Collar",
    "Collateral",
    "CollateralizedGuaranty",
    "CollateralizedLoan",
    "CollateralValueAsOfDate",
    "Collection",
    "CollectionOfSecurityPrices",
    "CollectiveInvestmentVehicle",
    "CollectiveLanguageCode",
    "Comaker",
    "CombinedInstrumentsPurchaseRight",
    "CombinedInstrumentsSubscriptionRight",
    "CombinedLoanToValueRatio",
    "CombinedStatisticalArea",
    "CommercialBank",
    "CommercialCreditCardAgreement",
    "CommercialFinanceCompany",
    "CommercialLendingService",
    "CommercialLoan",
    "CommercialPaper",
    "CommittedCreditFacility",
    "CommittedSubFacility",
    "Commodity",
    "CommodityBasketConstituent",
    "CommodityDerivative",
    "CommodityDerivativeUnderlier",
    "CommodityForward",
    "CommodityFuture",
    "CommodityIndex",
    "CommodityOption",
    "CommodityReturnLeg",
    "CommoditySpotContract",
    "CommoditySwap",
    "CommodityTradingAdvisor",
    "CommodityUnderlyingAsset",
    "CommodityWarrant",
    "CommodoreOption",
    "CommonConvertibleSharePurchaseRight",
    "CommonConvertibleShareSubscriptionRight",
    "CommonShare",
    "CommonSharePurchaseRight",
    "CommonShareSubscriptionRight",
    "CompanyWarrant",
    "CompositeMarket",
    "Composition",
    "CompoundOption",
    "ConditionPrecedent",
    "CondorSpread",
    "ConsentSolicitation",
    "ConsolidatedTapeProvider",
    "Constant",
    "ConstantLeverageCertificate",
    "Constituent",
    "ConsumerAssetBackedSecurity",
    "ConsumerCreditCardAgreement",
    "ConsumerFinanceCompany",
    "ConsumerLoan",
    "ConsumerPriceIndex",
    "Context",
    "ContextualDesignation",
    "ContextualIdentificationScheme",
    "ContextualIdentifier",
    "ContextualName",
    "ContingentCreditDefaultSwap",
    "ContingentObligation",
    "ContingentRight",
    "ContractDocument",
    "ContractForDifference",
    "ContractLifecycleEventOccurrence",
    "ContractLifecycleOccurrence",
    "ContractLifecycleStageOccurrence",
    "ContractMilestone",
    "ContractPrincipal",
    "ContractualCapability",
    "ContractualControl",
    "ContractualDefinition",
    "ContractualObligation",
    "ContractualOption",
    "ContractualProduct",
    "ContractualSavingsInstitution",
    "ContractualTemplateProduct",
    "ContributionDebtBasket",
    "Control",
    "ControlledAffiliate",
    "ControlledAmortizationAssetBackedSecurity",
    "ControlledThing",
    "ControllingAffiliate",
    "ControllingAlliance",
    "ControllingParty",
    "Convention",
    "ConventionalGilt",
    "ConventionalStreetAddress",
    "ConversionBasedUnit",
    "ConversionFactorBetweenUnits",
    "ConversionTerms",
    "ConvertibleBond",
    "ConvertibleCommonShare",
    "ConvertiblePreferredShare",
    "ConvertibleSecurity",
    "CoordinateSystem",
    "CorporateAction",
    "CorporateBond",
    "CorrelationLeg",
    "CorrelationSwap",
    "Country",
    "CountrySubdivision",
    "County",
    "CouponPayment",
    "CouponPaymentTerms",
    "CouponSchedule",
    "CourtAppointedControl",
    "CoveredCall",
    "CoveredWarrant",
    "CRDCreditInstitution",
    "CreditAgreementRepaidAtMaturity",
    "CreditCard",
    "CreditCardAccount",
    "CreditCardAccountPool",
    "CreditCardAgreement",
    "CreditCardAssetBackedSecurity",
    "CreditCardNetwork",
    "CreditCardProduct",
    "CreditDefaultSwap",
    "CreditDefaultSwapIndex",
    "CreditDerivative",
    "CreditEvent",
    "CreditEventNotice",
    "CreditFacility",
    "CreditFacilityDebtBasket",
    "CreditIndex",
    "CreditIndexConstituent",
    "CreditInstitution",
    "CreditInstitutionInvestmentFirm",
    "Creditor",
    "CreditProtectionTerms",
    "CreditUnion",
    "CrossCurrencyInterestRateSwap",
    "CrossDefaultProvision",
    "CryptoAssetServicesProvider",
    "CumulativePreferredShare",
    "Currency",
    "CurrencyBasket",
    "CurrencyConversionService",
    "CurrencyDerivative",
    "CurrencyForward",
    "CurrencyForwardOutright",
    "CurrencyForwardRate",
    "CurrencyForwardRateVolatility",
    "CurrencyFuture",
    "CurrencyIdentifier",
    "CurrencyInstrument",
    "CurrencyOption",
    "CurrencySpotBuyRate",
    "CurrencySpotContract",
    "CurrencySpotForwardSwap",
    "CurrencySpotMidRate",
    "CurrencySpotRate",
    "CurrencySpotSellRate",
    "CurrencySpotVolatility",
    "CurrencySwap",
    "CurrencyVolatilityOption",
    "CurrencyWarrant",
    "Custodian",
    "Customer",
    "CustomerAccount",
    "CustomerAccountHolder",
    "CustomerIdentifier",
    "CustomProduct",
    "CyclicRatioScale",
    "DailyAverageMarketRate",
    "DarkPool",
    "DataProcessingService",
    "DataProcessingServicer",
    "DataReportingServicesProvider",
    "Date",
    "DatedCollectionConstituent",
    "DatedStructuredCollection",
    "DateOfBirth",
    "DateOfDeath",
    "DatePeriod",
    "DateReturnedBySettlementDateRule",
    "DateReturnedByTradingDateRule",
    "DateTime",
    "DateTimeStamp",
    "DayOfMonth",
    "DayOfWeek",
    "DeathCertificate",
    "DeathCertificateIdentificationScheme",
    "DeathCertificateIdentifier",
    "DebitCard",
    "DebitCardAccount",
    "DebitCardProduct",
    "Debt",
    "DebtInstrument",
    "DebtInstrumentDerivative",
    "DebtInstrumentFuture",
    "DebtObservable",
    "DebtOffering",
    "Debtor",
    "DebtPool",
    "DebtPoolStatisticalMeasure",
    "DebtWarrant",
    "DeFactoControl",
    "DeFactoControllingInterestParty",
    "DefaultEvent",
    "DefaultRate",
    "DeJureControllingInterestParty",
    "DelegatedLegalAuthority",
    "DeliverableObligation",
    "DeliverableObligationBuyer",
    "DeliverableObligationSeller",
    "DemandDepositAccount",
    "DepositAccount",
    "DepositoryInstitution",
    "DerivativeCreditSupportAgreement",
    "DerivativeInstrument",
    "DerivativeMasterAgreement",
    "DerivativesClearingOrganization",
    "DerivativeSettlementTerms",
    "DerivativeTerms",
    "DerivedPrice",
    "DerivedQuantityKind",
    "DerivedUnit",
    "DesignatedContractMarket",
    "Designation",
    "DetachmentPoint",
    "DevelopmentBank",
    "DevolvedGovernment",
    "Dialect",
    "Difference",
    "DigitalOption",
    "DimensionlessQuantity",
    "DirtyPrice",
    "DisclosureProvision",
    "DiscountCertificate",
    "DiscouragedWorkerPopulation",
    "Dispersion",
    "DispersionLeg",
    "DispersionSwap",
    "DispersionSwapIndexConstituentsLeg",
    "DispersionSwapIndexLeg",
    "DistressedRatingsDowngrade",
    "Dividend",
    "DividendAdjustmentPeriod",
    "DividendDistributionMethod",
    "DividendFuture",
    "DividendLeg",
    "DividendSchedule",
    "DividendSwap",
    "Document",
    "DocumentationAgent",
    "DoubleBarrierOption",
    "Downgrade",
    "Drawee",
    "Drawer",
    "DriversLicenseIdentificationScheme",
    "DriversLicenseIdentifier",
    "Duration",
    "EarlyTerminationProvision",
    "EarningsBeforeInterestTaxesDepreciationAmortization",
    "EconomicIndicator",
    "EconomicRateBasedDerivative",
    "EconomicRateBasedDerivativeInstrument",
    "EconomicRateObservable",
    "ElectronicCommunicationNetwork",
    "ElectronicFundsTransferService",
    "ElectronicMailAddress",
    "EmployedPopulation",
    "EmployedPopulationPartTime",
    "EmployedPopulationPartTimeForEconomicReasons",
    "EmployedPopulationPartTimeForNonEconomicReasons",
    "EmployedPopulationTemporarilyNotAtWork",
    "Employer",
    "Employment",
    "EmploymentPopulationRatio",
    "EndOfDayMarketRate",
    "EndOfMonth",
    "EnergyResource",
    "EnergyTransmissionRights",
    "EnhancedVotingShare",
    "Enterprise",
    "EnterprisePopulation",
    "Entitlement",
    "EntityControllingParty",
    "EntityExpirationReason",
    "EntityLegalForm",
    "EntityLegalFormIdentifier",
    "EntityLegalFormRegistry",
    "EntityLegalFormRegistryEntry",
    "EntityLegalFormScheme",
    "EntitySpecificCreditEvent",
    "EntityStatus",
    "EntityValidationLevel",
    "EnvironmentalProgram",
    "EnvironmentalProject",
    "EnvironmentalResource",
    "EquityConversionTerms",
    "EquityCorrelationSwap",
    "EquityDerivative",
    "EquityForward",
    "EquityFuture",
    "EquityIndex",
    "EquityLinkedBond",
    "EquityObservable",
    "EquityOption",
    "EquityPosition",
    "EquityPriceReturnSwap",
    "EquityRedemptionProvision",
    "EquityRedemptionProvisionWithExtendableRedemptionDate",
    "EquityReturnLeg",
    "EquitySwap",
    "EquityTotalReturnSwap",
    "EquityVarianceSwap",
    "EquityVolatilitySwap",
    "EquityWarrant",
    "EscrowAgent",
    "Establishment",
    "EstablishmentEmployment",
    "EstablishmentPopulation",
    "EurodollarDeposit",
    "EuropeanEconomicAreaBranch",
    "EuropeanExerciseTerms",
    "Examiner",
    "ExcessReturnSwap",
    "Exchange",
    "ExchangeablePreferredShare",
    "ExchangeParticipant",
    "ExchangeRate",
    "ExchangeRateStructure",
    "ExchangeRateVolatility",
    "ExchangeTradedFund",
    "ExchangeTradedWarrant",
    "ExecutiveBranch",
    "ExemptIssuer",
    "ExemptOffering",
    "ExemptSecurity",
    "ExemptTransaction",
    "ExerciseConvention",
    "ExerciseTerms",
    "ExoticOption",
    "ExpectedValue",
    "ExplicitDate",
    "ExplicitDatePeriod",
    "ExplicitDuration",
    "ExplicitRecurrenceInterval",
    "ExplicitTimePeriod",
    "ExpressCertificate",
    "Expression",
    "ExtendablePreferredShare",
    "ExtensionProvision",
    "ExtinctLanguage",
    "ExtractionResource",
    "ExtraordinaryRedemptionProvision",
    "ExtrinsicValue",
    "FaceAmountCertificateCompany",
    "Facility",
    "Factor",
    "FailureToPay",
    "FailureToPayInterest",
    "FailureToPayPrincipal",
    "FairValue",
    "FederalCapitalArea",
    "FederalGovernment",
    "FederalState",
    "FederatedSovereignty",
    "Fee",
    "Fence",
    "FertilizerResource",
    "FilingForBankruptcy",
    "FinanceCompany",
    "FinanceSyndicate",
    "FinanceSyndicateMember",
    "FinancialFuture",
    "FinancialInstitution",
    "FinancialInstrument",
    "FinancialInstrumentClassificationCode",
    "FinancialInstrumentClassificationScheme",
    "FinancialInstrumentClassifier",
    "FinancialInstrumentIdentificationScheme",
    "FinancialInstrumentIdentifier",
    "FinancialInstrumentShortName",
    "FinancialIntermediationService",
    "FinancialProductCatalog",
    "FinancialRecord",
    "FinancialServiceProviderIdentifier",
    "FinancialServiceProviderIdentifierScheme",
    "FinitePopulation",
    "FirmCommitmentOffering",
    "FirstRegularCouponDate",
    "FixedBasket",
    "FixedBasketConstituent",
    "FixedBasketPopulation",
    "FixedCouponBond",
    "FixedCouponTerms",
    "FixedFixedInterestRateSwap",
    "FixedFloatCrossCurrencyInterestRateSwap",
    "FixedFloatInterestRateSwap",
    "FixedFloatSingleCurrencyInterestRateSwap",
    "FixedIncomeOption",
    "FixedIncomeSecurity",
    "FixedInterestRate",
    "FixedInterestRateLeg",
    "FixedLeg",
    "FixedLookbackStrikeExpression",
    "FixedPaymentLeg",
    "FixedRateDividend",
    "FloatFloatCrossCurrencyInterestRateSwap",
    "FloatFloatInterestRateSwap",
    "FloatFloatSingleCurrencyInterestRateSwap",
    "FloatingInterestRate",
    "FloatingInterestRateLeg",
    "FloatingLeg",
    "FloatingLookbackStrikeExpression",
    "FloatingRateNote",
    "FloatingRateNoteDate",
    "FloatingRateNoteDateRule",
    "ForeignExchangeMasterAgreement",
    "ForeignExchangeRateObservable",
    "ForeignExchangeService",
    "ForeignExchangeSettlementNettingProvision",
    "Formula",
    "Forward",
    "ForwardContractAdjustmentMethod",
    "ForwardRateAgreement",
    "ForwardStartOption",
    "FreightResource",
    "FullAmortization",
    "FullFaithCreditBond",
    "FullyAmortizingAssetBackedSecurity",
    "FullyIndexedInterestRate",
    "FullyPaidShare",
    "FunctionalBusinessEntity",
    "FunctionalEntity",
    "FundContract",
    "FundFamily",
    "FundOfFunds",
    "FundsIdentifier",
    "FundUnit",
    "Future",
    "FutureOnFuture",
    "FutureOnOption",
    "FutureOnSwap",
    "FuturesCommissionMerchant",
    "GasCommodity",
    "GeneralDebtBasket",
    "GeneralLedger",
    "GeneralObligationMunicipalBond",
    "GeneratedResource",
    "GeodeticCoordinateSystem",
    "GeographicCoordinateSystem",
    "GeographicDirectionalSymbol",
    "GeographicRegion",
    "GeographicRegionIdentificationScheme",
    "GeographicRegionIdentifier",
    "GeographicRegionKind",
    "GeometricMean",
    "GeopoliticalEntity",
    "GlobalIndustryClassificationStandardsClassifier",
    "Good",
    "Government",
    "GovernmentAppointee",
    "GovernmentBond",
    "GovernmentGuaranty",
    "GovernmentIssuedDebtSecurity",
    "GovernmentIssuedLicense",
    "GovernmentMinister",
    "GovernmentSpecifiedStatisticalArea",
    "GrainCommodity",
    "GreenBond",
    "GreenLoan",
    "GreenProject",
    "GreenProjectUseOfProceedsProvision",
    "GrossDomesticProduct",
    "GuaranteedLoan",
    "Guarantor",
    "Guaranty",
    "HardCreditEvent",
    "HardRetractablePreferredShare",
    "HedgeFund",
    "HighPrice",
    "HistoricalLanguage",
    "HistoricalPriceVolatility",
    "HistoricalVolatility",
    "HoldingCompany",
    "HomeEquityLineOfCredit",
    "HomeEquityLineOfCreditPool",
    "HomeEquityLoanAssetBackedSecurity",
    "Household",
    "HousingUnit",
    "IdentificationScheme",
    "Identifier",
    "ImplicitFullFaithCreditBond",
    "ImpliedPriceVolatility",
    "ImpliedVolatility",
    "IncapacitatedAdult",
    "Income",
    "IncomeOrientedClassifier",
    "IncorporationGuarantee",
    "IncrementalFacilityDebtBasket",
    "Index",
    "IndexCertificate",
    "IndexCreditDefaultSwap",
    "IndexFuture",
    "IndexingScheme",
    "IndexLinkedBond",
    "IndexReturnSwap",
    "IndexTrancheCreditDefaultSwap",
    "IndexWarrant",
    "IndividualLanguage",
    "IndividualLanguageIdentifier",
    "IndividualPaymentTransaction",
    "IndividualTransaction",
    "IndustrialResource",
    "IndustryClassificationBenchmarkClassifier",
    "InflationLeg",
    "InflationLinkedBond",
    "InflationRate",
    "InflationSwap",
    "InfluenceBasedDeFactoControl",
    "InfluenceBasedDeFactoControllingParty",
    "InputProducerPriceIndex",
    "InstallmentDefault",
    "InstitutionalPerson",
    "InstitutionalUnit",
    "InstrumentOfIncorporation",
    "InstrumentPool",
    "InstrumentPoolAsAsset",
    "InsuranceBackedGuaranty",
    "InsuranceCompany",
    "InsurancePolicy",
    "InsuranceService",
    "Insurer",
    "IntangibleAsset",
    "InterbankBidRate",
    "InterbankMidRate",
    "InterbankOfferedRate",
    "InterbankRate",
    "InterdealerQuotationSystem",
    "Interest",
    "InterestCalculation",
    "InterestCalculationSchedule",
    "InterestObligationInLightOfDefault",
    "InterestOnlyStrip",
    "InterestPayment",
    "InterestPaymentSchedule",
    "InterestPaymentTerms",
    "InterestRate",
    "InterestRateAuthority",
    "InterestRateBenchmark",
    "InterestRateBenchmarkClassificationScheme",
    "InterestRateCapOption",
    "InterestRateDerivative",
    "InterestRateDerivativeInstrument",
    "InterestRateFloorOption",
    "InterestRateFuture",
    "InterestRateObservable",
    "InterestRateOption",
    "InterestRateReset",
    "InterestRateResetSchedule",
    "InterestRateSettingEvent",
    "InterestRateSwap",
    "InterestRateSwapLeg",
    "InternalRateOfReturn",
    "InternationalBankAccountIdentifier",
    "InternationalElectronicFundsTransferService",
    "InternationalMoneyMarketAustralianDollarTradingDateRule",
    "InternationalMoneyMarketCanadianDollarTradingDateRule",
    "InternationalMoneyMarketNewZealandDollarTradingDateRule",
    "InternationalMoneyMarketSettlementDateRule",
    "InternationalSecuritiesIdentificationNumber",
    "InternationalSecuritiesIdentificationNumberingScheme",
    "IntervalScale",
    "IntraDayPrice",
    "IntrinsicValue",
    "IntroducingBroker",
    "InvestmentAccount",
    "InvestmentBank",
    "InvestmentBasedDeFactoControl",
    "InvestmentBasedDeFactoControllingInterestParty",
    "InvestmentCompany",
    "InvestmentFirm",
    "InvestmentObjective",
    "InvestmentOrDepositAccount",
    "InvestmentService",
    "InvestorContract",
    "IronButterfly",
    "IronCondor",
    "IrrevocableTrust",
    "IssuedDebt",
    "Issuer",
    "IssuingFinancialInstitution",
    "JointGuaranty",
    "JointVenture",
    "JointVenturePartner",
    "KnockInOption",
    "KnockOutOption",
    "LaborProductivityGrossOutput",
    "LaborProductivityValueAdded",
    "Language",
    "LanguageFamily",
    "LanguageGroup",
    "LanguageIdentifier",
    "LanguageVariant",
    "LanguageVariation",
    "LastRegularCouponDate",
    "LeadArranger",
    "LedgerAccount",
    "LegalAgent",
    "LegalCapacity",
    "LegalEntity",
    "LegalEntityIdentifierRegistry",
    "LegalEntityIdentifierRegistryEntry",
    "LegalEntityIdentifierScheme",
    "LegalFundStructure",
    "LegallyDelegatedAuthority",
    "LegalWorkingAge",
    "Lender",
    "LenderLienPosition",
    "LendingOfficer",
    "LetterOfCredit",
    "LetterOfCreditGuaranty",
    "LeveragedProduct",
    "License",
    "LicensedAgent",
    "Licensee",
    "LicenseIdentifier",
    "Licensor",
    "LifecycleEvent",
    "LifecycleEventOccurrence",
    "LifecycleOccurrence",
    "LifecycleStage",
    "LifecycleStageOccurrence",
    "LifecycleStatus",
    "LimitedLiabilityCompany",
    "LimitedLiabilityCompanyTaxedAsACorporation",
    "LimitedLiabilityLimitedPartnership",
    "LimitedLiabilityPartnership",
    "LimitedPartner",
    "LimitedPartnership",
    "LimitedPartnershipUnit",
    "ListedBond",
    "ListedSecurity",
    "ListedSecurityIdentifier",
    "ListedShare",
    "Listing",
    "ListingService",
    "LivingLanguage",
    "Loan",
    "LoanCreditDefaultSwap",
    "LoanOrCreditAccount",
    "LoanParticipationNote",
    "LoanPaymentSchedule",
    "LoanSecuredByRealEstate",
    "LoanSpecificCustomerAccount",
    "LoanToValueRatio",
    "LocalFirm",
    "LocalLinesOfCreditDebtBasket",
    "LocalOperatingUnit",
    "Location",
    "LogarithmicScale",
    "LongMiniFutureCertificate",
    "LongTermEquityAnticipationSecurity",
    "LookbackOption",
    "LookbackStrikeTerms",
    "LowExercisePriceOption",
    "LowPrice",
    "Macrolanguage",
    "MacrolanguageIdentifier",
    "MagneticStripeVerificationCodeValue",
    "MajorSwapParticipant",
    "MakeWholeCall",
    "MakeWholeFeature",
    "ManagedInterestRate",
    "ManagedInvestment",
    "ManagementCompany",
    "MandatoryConvertibleBond",
    "MandatoryCorporateAction",
    "MandatoryWithChoiceCorporateAction",
    "Margin",
    "MarginallyAttachedPopulation",
    "MarketAction",
    "MarketCapitalization",
    "MarketCategoryClassifier",
    "MarketDataProvider",
    "MarketIdentifier",
    "MarketIdentifierCodeStatus",
    "MarketLevelClassifier",
    "MarketPrice",
    "MarketRate",
    "MarketSegmentLevelMarket",
    "MarketSegmentLevelMarketIdentifier",
    "MarketSpread",
    "MarketValue",
    "MasterAgreement",
    "MasterAgreementEarlyTerminationRight",
    "MaterialMeasure",
    "MaturityExtension",
    "MaturityLevel",
    "Mean",
    "Measure",
    "MeasurementProcedure",
    "MeasurementReference",
    "MeasurementScale",
    "MeasurementUnit",
    "MeatCommodity",
    "Median",
    "MedianAbsoluteDeviation",
    "MediumTermNote",
    "MerchantCategoryCode",
    "MerchantCategoryCodeScheme",
    "MerchantIdentifier",
    "MerchantService",
    "MergerAcquisition",
    "Metal",
    "MetropolitanStatisticalArea",
    "MicropolitanStatisticalArea",
    "MidPrice",
    "MilestoneEvent",
    "MilestoneSchedule",
    "MilitaryPerson",
    "MiniFutureCertificate",
    "MixedBasket",
    "Module",
    "MonetaryAmount",
    "MonetaryAuthority",
    "MonetaryPrice",
    "MoneyMarketFuture",
    "MoneyMarketInstrument",
    "Moneyness",
    "MoneyServicesBusiness",
    "Moratorium",
    "Mortgage",
    "MortgageCompany",
    "MotorVehicleLease",
    "MotorVehicleLoan",
    "MountainRangeOption",
    "MultilateralContract",
    "MultilateralNettingProvision",
    "MultilateralTradingFacility",
    "MultiNameCreditDefaultSwap",
    "MunicipalBond",
    "MunicipalDebtFundsUsage",
    "MunicipalDebtRemarketingAgent",
    "MunicipalDebtSourceOfFunds",
    "MunicipalEntity",
    "MunicipalGovernment",
    "Municipality",
    "MunicipalNote",
    "MunicipalSecurity",
    "MunicipalTrustee",
    "MutualFund",
    "NakedWarrant",
    "Name",
    "NationalGovernment",
    "NationalIdentificationNumber",
    "NationalIdentificationNumberScheme",
    "NationalNumberingAgency",
    "NationalSecuritiesIdentifyingNumber",
    "NationalSecuritiesIdentifyingNumberRegistry",
    "NationalSecuritiesIdentifyingNumberRegistryEntry",
    "NationalSecurityIdentificationScheme",
    "NaturalLanguage",
    "NegativeAmortization",
    "NegativePledge",
    "NegotiableCommodity",
    "NegotiableSecurity",
    "NettingProvision",
    "NetworkLocation",
    "NilPaidShare",
    "NominalScale",
    "NonBindingTerm",
    "NonCumulativePreferredShare",
    "NonDepositoryInstitution",
    "NonEuropeanEconomicAreaBranch",
    "NonNegotiableSecurity",
    "NonParticipatingPreferredShare",
    "NonPhysicalCollateral",
    "NonTradableDebtInstrument",
    "NonTransactionDepositAccount",
    "NonTransferableContract",
    "NonVotingShare",
    "NorthAmericanIndustryClassificationSystemCode",
    "NorthAmericanIndustryClassificationSystemScheme",
    "NotForProfitCorporation",
    "Notice",
    "Notification",
    "NotificationProvision",
    "NotifyingParty",
    "NotionalPlace",
    "NotionalStepAmount",
    "NotionalStepChangeEvent",
    "NotionalStepPeriodLength",
    "NotionalStepSchedule",
    "NovationNettingProvision",
    "NumericIndexValue",
    "ObligationAcceleration",
    "ObligationDefault",
    "ObligationRestructuring",
    "ObligationSpecificCreditEvent",
    "ObservableValue",
    "ObservedBestValue",
    "ObservedIndicatorValue",
    "ObservedIndicatorValueStructure",
    "ObservedValue",
    "Occurrence",
    "OccurrenceBasedDate",
    "OccurrenceKind",
    "Offeree",
    "Offering",
    "OfferingDocument",
    "OfferingStatement",
    "Offeror",
    "OfferPrice",
    "OfficialClosingPrice",
    "OffMarketFacility",
    "OffTheShelfProduct",
    "OilCommodity",
    "OilGrade",
    "OpenDate",
    "OpenEndCredit",
    "OpenEndInvestment",
    "OpenEndMortgageLoan",
    "OpenEndReverseMortgage",
    "OpeningPrice",
    "OperatingLevelMarket",
    "OperatingLevelMarketIdentifier",
    "Opinion",
    "Option",
    "OptionHolder",
    "OptionIssuer",
    "OptionOnFuture",
    "OptionPremium",
    "OptionPremiumFormula",
    "OptionTradingStrategy",
    "OrdinalScale",
    "OrdinaryDividend",
    "OrganizationPartIdentifier",
    "OrganizedTradingFacility",
    "OriginalIssueDiscountBond",
    "Orthography",
    "OutperformanceBonusCertificate",
    "OutperformanceCertificate",
    "OutputProducerPriceIndex",
    "OvernightIndexSwap",
    "OvernightRate",
    "OvernightRateIndexLeg",
    "OverTheCounterDerivativeInstrument",
    "OverTheCounterInstrument",
    "OwnershipInterest",
    "PackagedFinancialProduct",
    "PaperResource",
    "ParametricCashflowTerms",
    "Parcel",
    "PartialAmortization",
    "PartialCall",
    "PartialCallFeature",
    "PartiallyPaidShare",
    "PartialRedemptionAllocationConvention",
    "ParticipatingPreferredShare",
    "ParticipationCertificate",
    "ParticipationInstrument",
    "PartnershipAgreement",
    "PartyRoleIdentificationScheme",
    "PartyRoleIdentifier",
    "Passport",
    "PassportNumber",
    "PassportNumberIdentificationScheme",
    "Payee",
    "Payer",
    "PayingParty",
    "Payment",
    "PaymentCard",
    "PaymentCardAgreement",
    "PaymentDueDate",
    "PaymentEvent",
    "PaymentHistory",
    "PaymentInstitution",
    "PaymentNettingProvision",
    "PaymentObligation",
    "PaymentSchedule",
    "PaymentService",
    "PayrollService",
    "PensionFund",
    "Percentage",
    "PercentageMonetaryAmount",
    "PerformanceBasedVariableLeg",
    "PerpetualBond",
    "PerpetualPreferredShare",
    "PerpetualWarrant",
    "PersonalConsumptionExpenditures",
    "PersonalProperty",
    "PhysicalAddressIdentifier",
    "PhysicalAddressingScheme",
    "PhysicalAsset",
    "PhysicalCollateral",
    "PhysicalLocation",
    "PhysicalSettlementTerms",
    "PhysicalUnit",
    "PlaceOfBirth",
    "PlainVanillaInterestRateSwap",
    "Policyholder",
    "PolypropyleneResource",
    "Pool",
    "PoolBackedSecurity",
    "PoolConstituent",
    "PooledFund",
    "PopulatedPlace",
    "PopulationNotInLaborForce",
    "Portfolio",
    "PortfolioHolding",
    "Position",
    "Postcode",
    "PostCodeArea",
    "PostdirectionalSymbol",
    "PostingDate",
    "PostOfficeBox",
    "PostOfficeBoxAddress",
    "PostOfficeBoxDesignator",
    "PowerOfAttorney",
    "PrecedenceRight",
    "PreciousMetal",
    "PreciousMetalIdentifier",
    "PredirectionalSymbol",
    "PreferredConvertibleSharePurchaseRight",
    "PreferredConvertibleShareSubscriptionRight",
    "PreferredDividend",
    "PreferredShare",
    "PreferredSharePurchaseRight",
    "PreferredShareSubscriptionRight",
    "PreferredShareWithAdjustableRateDividend",
    "PreferredShareWithAuctionRateDividend",
    "PreferredShareWithFixedMaturityDate",
    "PreferredShareWithFixedRateDividend",
    "Prefix",
    "PrefixedUnit",
    "PrepaymentSpeed",
    "PrepaymentTerms",
    "PrescriptiveEvent",
    "PresentValue",
    "Price",
    "PriceAnalytic",
    "PriceDeterminationMethod",
    "PricePerShare",
    "PriceSpread",
    "PriceStructure",
    "PriceVolatility",
    "PricingModel",
    "PrimaryAddressNumber",
    "PrimaryCardAccountNumber",
    "Principal",
    "PrincipalOnlyStrip",
    "PrincipalPayment",
    "PrincipalPaymentSchedule",
    "PrincipalProtectedNote",
    "PrincipalRepaymentTerms",
    "PrincipalUnderwriter",
    "PriorityIssue",
    "PriorityLevel",
    "PrivateCreditFund",
    "PrivateEquityFund",
    "PrivateFund",
    "PrivateLimitedCompany",
    "PrivatelyHeldCompany",
    "PrivatelyHeldShare",
    "PrivateOffering",
    "PrivatePlacementMemorandum",
    "PrivateStudentLoan",
    "PrivateWarrant",
    "ProcessRole",
    "Producer",
    "ProducerPriceIndex",
    "Product",
    "ProductIdentifier",
    "Productivity",
    "ProductLifecycle",
    "ProductLifecycleEvent",
    "ProductLifecycleEventOccurrence",
    "ProductLifecycleOccurrence",
    "ProductLifecycleStage",
    "ProductLifecycleStageOccurrence",
    "ProjectedValueAtMaturity",
    "PromissoryNote",
    "ProperInterval",
    "PropertyInspection",
    "PropertyInspectionReport",
    "ProprietarySecurityIdentificationScheme",
    "ProprietarySecurityIdentifier",
    "Prospectus",
    "ProtectiveCollar",
    "ProtectivePut",
    "Publication",
    "PubliclyHeldCompany",
    "PubliclyIssuedDebt",
    "PublicOffering",
    "PublicPurpose",
    "PublicWarrant",
    "PurchaseRight",
    "PutEvent",
    "PutFeature",
    "PutNotificationProvision",
    "PutOption",
    "PutPremium",
    "PutSchedule",
    "PutWarrant",
    "PutWindow",
    "QualifiedDividend",
    "QualifiedMeasure",
    "QualifyingDividendPeriod",
    "QualitativeRatingScore",
    "QualitativeValue",
    "QuantitativeRatingScore",
    "QuantitativeValue",
    "QuantityDimension",
    "QuantityKind",
    "QuantityKindPowerFactor",
    "QuantityName",
    "QuotedExchangeRate",
    "QuotedPrice",
    "QuoteDrivenMarket",
    "RainbowOption",
    "RateBasedDerivative",
    "RateBasedDerivativeInstrument",
    "RateBasedLeg",
    "RateBasedObservable",
    "RateBasisConvention",
    "RateOfReturn",
    "RateResetTimeOfDay",
    "RatesSwap",
    "Rating",
    "RatingAgency",
    "RatingAssessmentActivity",
    "RatingAssessmentEvent",
    "RatingIssuer",
    "RatingParty",
    "RatingReport",
    "RatingScale",
    "RatingScalePublisher",
    "RatingScore",
    "Ratio",
    "RatioDebtBasket",
    "RatioScale",
    "RatioScaleWithAdditionalLimitValues",
    "RealEstate",
    "RealEstateInvestmentTrust",
    "RealizedVariableLeg",
    "RealProperty",
    "RealPropertyAppraisal",
    "RealPropertyIdentifier",
    "ReassignableIdentifier",
    "Receiver",
    "ReceivingParty",
    "RecognizedMarketOperator",
    "Record",
    "RecurrenceInterval",
    "RedeemablePreferredShare",
    "RedeemablePreferredShareWithExtendableMaturityDate",
    "RedeemablePreferredShareWithExtendableRedemptionDate",
    "RedemptionEvent",
    "RedemptionPayment",
    "RedemptionProvision",
    "RedemptionSchedule",
    "Reference",
    "ReferenceDocument",
    "ReferenceIndex",
    "ReferenceInterestRate",
    "ReferenceMaterial",
    "ReferenceValue",
    "Referent",
    "Region",
    "RegionalGovernment",
    "RegionSpecificIdentifier",
    "RegisteredIdentifier",
    "RegisteredInvestmentAdvisor",
    "RegisteredMultilateralTradingFacility",
    "RegisteredSecurity",
    "Registrar",
    "RegistrationAuthority",
    "RegistrationAuthorityCode",
    "RegistrationCapacity",
    "RegistrationIdentifier",
    "RegistrationIdentifierScheme",
    "RegistrationScheme",
    "RegistrationService",
    "RegistrationStatus",
    "Registry",
    "RegistryEntry",
    "RegistryIdentifier",
    "RegularCouponSchedule",
    "RegularSchedule",
    "RegulatedCommodity",
    "RegulatedExchange",
    "RegulatedStudentLoan",
    "RegulationIdentificationScheme",
    "RegulationIdentifier",
    "RegulatoryAction",
    "RegulatoryAgency",
    "RegulatoryCall",
    "RegulatoryCapacity",
    "RelationshipManager",
    "RelationshipPeriodQualifier",
    "RelationshipQualifier",
    "RelationshipRecord",
    "RelationshipStatus",
    "RelativeDate",
    "RelativePrice",
    "RemainderGroup",
    "RemarketableBond",
    "Report",
    "ReportingParty",
    "ReportingPolicy",
    "Representation",
    "Repudiation",
    "RepurchaseAgreement",
    "Request",
    "RequestActivity",
    "Requester",
    "RestrictedShare",
    "RestrictedVotingShare",
    "RetailCreditFacility",
    "RetractablePreferredShare",
    "RetractablePreferredShareWithExtendableMaturityDate",
    "RetractablePreferredShareWithExtendableRedemptionDate",
    "ReturnLeg",
    "ReturnSwap",
    "RevenueBond",
    "ReverseConvertibleCertificate",
    "ReverseMortgageLoan",
    "Right",
    "RiskPoolingInstitution",
    "RiskReversal",
    "Role",
    "Sale",
    "SalesFinanceCompany",
    "SalesStrategy",
    "SamplingVariance",
    "SavingsAssociation",
    "ScalarQuantity",
    "ScalarQuantityValue",
    "ScalarQuantityValueRange",
    "Schedule",
    "ScheduledCalculationPeriodEndEvent",
    "ScheduledCalculationPeriodStartEvent",
    "ScheduleStub",
    "ScopedMeasure",
    "Script",
    "SecondaryUnit",
    "SecondaryUnitDesignator",
    "SecondaryUnitIndicator",
    "SecuredBond",
    "SecuredConsumerLoan",
    "SecuredLoan",
    "SecuritiesBasketConstituent",
    "SecuritiesOffering",
    "SecuritiesPool",
    "SecuritiesPoolConstituent",
    "SecuritiesTransaction",
    "Security",
    "SecurityBasedDerivative",
    "SecurityForm",
    "SecurityIdentificationScheme",
    "SecurityIdentifier",
    "SecurityPrice",
    "SecurityRegistry",
    "SecurityRegistryEntry",
    "SecurityUnderlier",
    "SecurityUnderwriter",
    "SecurityUnderwritingArrangement",
    "SelfRegulatingOrganization",
    "Seller",
    "Service",
    "ServiceAgreement",
    "ServiceProvider",
    "Servicer",
    "ServiceResource",
    "Settlement",
    "SettlementAuction",
    "SettlementConvention",
    "SettlementDateRule",
    "SettlementEvent",
    "SettlementNettingProvision",
    "SettlementTerms",
    "Share",
    "Shareholder",
    "Shareholding",
    "ShareIssuer",
    "SharePaymentStatus",
    "ShareYield",
    "ShortMiniFutureCertificate",
    "SimpleReturnLeg",
    "SingleCurrencyInterestRateSwap",
    "SingleMonthlyMortality",
    "SingleNameCreditDefaultSwap",
    "SingleVotingShare",
    "SinkingFundAmortizationTerms",
    "Site",
    "Situation",
    "SmartCard",
    "SoftCreditEvent",
    "SoftRetractablePreferredShare",
    "SoleControllingParty",
    "SovereignBond",
    "SovereignDebtInstrument",
    "SovereignState",
    "SovereignWealthFund",
    "SpecialAssessmentBond",
    "SpecialDividend",
    "SpecialDividendLegTerms",
    "SpecialObligationBond",
    "SpecialPurposeCode",
    "SpecialPurposeLanguageConcept",
    "SpecialPurposeVehicle",
    "SpecialTaxBond",
    "Specification",
    "SpecificProviderInterestRateBenchmark",
    "SpecifiedDate",
    "SpinOff",
    "SpokenLanguage",
    "SpotContract",
    "StandardDeviation",
    "StandardIndustrialClassificationCode",
    "StandardIndustrialClassificationScheme",
    "StandardizedFuturesListingTerms",
    "StandardizedFuturesTerms",
    "StandardizedOptionsTerms",
    "StandardVariant",
    "StatisticalAreaIdentifier",
    "StatisticalInformationPublisher",
    "StatisticalMeasure",
    "StatisticalPopulation",
    "StatisticalSwap",
    "StatutoryBody",
    "StepEvent",
    "SteppedCouponTerms",
    "StepSchedule",
    "StepUpBond",
    "StockCorporation",
    "Straddle",
    "Strangle",
    "StreetAddress",
    "StreetName",
    "StreetSuffix",
    "StrikeLeg",
    "StrikePrice",
    "Strip",
    "StripBond",
    "StripStrategy",
    "StructuredFinanceInstrument",
    "StructuredFinanceWithoutPrincipalProtection",
    "StructuredIdentifier",
    "StructuredProduct",
    "StructureName",
    "StudentLoan",
    "StudentLoanAssetBackedSecurity",
    "StudentLoanPool",
    "SubFacility",
    "Submitter",
    "SubscriptionRight",
    "SupplementalAddressComponent",
    "SupplementalAddressDesignator",
    "SupplementalAddressUnit",
    "Supplier",
    "SustainabilityBusinessObjective",
    "SustainabilityBusinessStrategy",
    "SustainabilityKeyPerformanceIndicator",
    "SustainabilityKeyPerformanceIndicatorIdentifier",
    "SustainabilityLinkedLoan",
    "SustainabilityPerformanceTarget",
    "SustainabilityPerformanceTargetIdentifier",
    "SustainabilityStructuringAgent",
    "Swap",
    "SwapConfirmation",
    "SwapDataRepository",
    "SwapDealer",
    "SwapExecutionFacility",
    "SwapLeg",
    "SwapLegEvent",
    "SwapLifecycleEvent",
    "SwapLifecycleEventIdentifier",
    "SwapParty",
    "SwapPayingParty",
    "SwapReceivingParty",
    "SwapTerms",
    "Swaption",
    "SyndicatedLoan",
    "SyndicationAgent",
    "SystematicInternaliser",
    "SystemOfQuantities",
    "SystemOfUnits",
    "TangibleAsset",
    "TargetIndicatorValue",
    "TaxAllocationBond",
    "TaxAuthority",
    "TaxIdentificationScheme",
    "TaxIdentifier",
    "TechnicalSpecificationDocument",
    "TelephoneNumber",
    "TemporalEntity",
    "TerminationProvision",
    "TerminologyCode",
    "TermStructure",
    "Territory",
    "TestamentaryTrust",
    "ThirdPartyAgent",
    "ThreeDigitVerificationCodeValue",
    "TickerSymbol",
    "TimeCertificateOfDepositAccount",
    "TimeDepositAccount",
    "TimeDepositOpenAccount",
    "TimeDirection",
    "TimeInstant",
    "TimeInterval",
    "TimeOfDay",
    "TimePeriod",
    "Total",
    "TotalControllingInterestParty",
    "TotalOutstandingPrincipal",
    "TotalReturnLeg",
    "TotalReturnSwap",
    "TrackerCertificate",
    "TractIdentifier",
    "TractOfLand",
    "TradableDebtInstrument",
    "TradeIdentifier",
    "TradeLifecycle",
    "TradeLifecycleEvent",
    "TradeLifecycleEventOccurrence",
    "TradeLifecycleOccurrence",
    "TradeLifecycleStage",
    "TradeLifecycleStageOccurrence",
    "TradeReportingFacility",
    "TradingDateRule",
    "TradingDay",
    "TradingSession",
    "TradingStrategy",
    "TraditionalWarrant",
    "Tranche",
    "TransactionCategory",
    "TransactionConfirmation",
    "TransactionDate",
    "TransactionDepositAccount",
    "TransactionEvent",
    "TransactionIdentifier",
    "TransactionRecord",
    "TransactionRecordIdentifier",
    "TransactionSubcategory",
    "Transcription",
    "TransferableContract",
    "TransitionLoan",
    "TransitionProject",
    "TransitionStrategy",
    "TransitionUseOfProceedsProvision",
    "Transliteration",
    "TreasuryBill",
    "TreasuryBond",
    "TreasuryInflationProtectedSecurity",
    "TreasuryNote",
    "TribalArea",
    "TribalGovernment",
    "TriggeringEvent",
    "Trust",
    "TrustBeneficiary",
    "TrustCompany",
    "Trustee",
    "Trustor",
    "TurboCertificate",
    "TwinWinCertificate",
    "UKGovernmentSecurity",
    "UltimateConsumer",
    "UncommittedCreditFacility",
    "UncommittedSubFacility",
    "UnderemployedPopulation",
    "UnderemployedPopulationWithRespectToOccupation",
    "Undergoer",
    "Underlier",
    "UnderlyingAssetValuation",
    "UnderutilizedPopulation",
    "Underwriter",
    "UnderwritingArrangement",
    "UnemployedPopulation",
    "UnemploymentRate",
    "UnilateralContract",
    "UniqueProductIdentifier",
    "UniqueProductIdentifierRegistryEntry",
    "UniqueProductIdentifierServiceProvider",
    "UniqueSwapIdentifier",
    "UniqueTransactionIdentifier",
    "UnitInvestmentTrust",
    "UnitOfAccount",
    "UnitOfAccountIdentifier",
    "UnitPowerFactor",
    "UnitPrice",
    "UnlistedBond",
    "UnrestrictedShare",
    "UnsecuredBond",
    "UnsecuredConsumerLoan",
    "UnsecuredLoan",
    "USTreasuryBillAuctionDateRule",
    "USTreasuryBillDate",
    "USTreasurySecurity",
    "ValuationMethod",
    "ValuationTerms",
    "Value",
    "ValueAddedProducerPriceIndex",
    "ValueAssessment",
    "VanillaOption",
    "Variable",
    "VariableCouponBond",
    "VariableCouponTerms",
    "VariableDebtPrincipal",
    "VariableIncomeBond",
    "VariableIncomeSecurity",
    "VariableInterestCalculationFormula",
    "VariableInterestEntity",
    "VariableInterestEntityShare",
    "VariableInterestExpression",
    "VariableInterestRate",
    "VariablePrincipalBond",
    "Variance",
    "Venue",
    "VerbalContract",
    "VirtualAddress",
    "VirtualLocation",
    "Volatility",
    "VolumeWeightedAveragePrice",
    "VolumeWeightedOpenPrice",
    "VoluntaryCorporateAction",
    "VotingRight",
    "VotingShareholder",
    "Warrant",
    "Warranty",
    "WealthManagementService",
    "WeatherDerivative",
    "WeightedAverageCoupon",
    "WeightedAverageLife",
    "WeightedAverageLoanAge",
    "WeightedAverageMaturity",
    "WeightedAverageRemainingTerm",
    "WeightedBasket",
    "WeightedBasketConstituent",
    "WeightingFunction",
    "WriteDown",
    "WritingSystem",
    "WrittenContract",
    "WrittenLanguage",
    "Yield",
    "YieldEnhancementProduct",
    "YieldSpread",
    "ZeroCouponBond",
    "ZeroCouponInterestRateSwap",
    "ZeroCouponTerms"
  ],
  "ignoredRelationships": [
    "actsIn",
    "actsOn",
    "advises",
    "appliesMethodology",
    "appliesTo",
    "appliesToAccount",
    "authorizes",
    "authorizesThrough",
    "buys",
    "buysFrom",
    "causes",
    "characterizes",
    "classifies",
    "compliesWith",
    "comprises",
    "confers",
    "confersOwnershipOf",
    "controls",
    "defines",
    "definesTermsFor",
    "delegatesControlTo",
    "denotes",
    "describes",
    "designates",
    "designatesSignatory",
    "directlyAffects",
    "elects",
    "embodies",
    "employs",
    "estimatesValueAt",
    "evaluates",
    "exchanges",
    "exemplifies",
    "experiences",
    "experiencesDirectly",
    "experiencesWith",
    "expressesTheMagnitudeOf",
    "facilitates",
    "fulfillsObligation",
    "generates",
    "governs",
    "governsPaymentOf",
    "guarantees",
    "has",
    "hasAccretingNotionalAmount",
    "hasAccrualBasis",
    "hasAcquisitionPrice",
    "hasActiveParty",
    "hasActiveRole",
    "hasActor",
    "hasActualClosingDate",
    "hasAdditionalCosts",
    "hasAddress",
    "hasAdjustableDividendRate",
    "hasAffiliate",
    "hasAge",
    "hasAgeOfMajority",
    "hasAmortizingNotionalAmount",
    "hasAmountOfCreditExtended",
    "hasAnchorDate",
    "hasAnnouncementDate",
    "hasApplicablePeriod",
    "hasAppraiser",
    "hasArgument",
    "hasArrangement",
    "hasAsianTailPeriod",
    "hasAsOfDate",
    "hasAssessmentBoundary",
    "hasAttachmentPoint",
    "hasAuthorizedParty",
    "hasAuthorizingParty",
    "hasAvailableAmount",
    "hasAwardDate",
    "hasBalance",
    "hasBaseCurrency",
    "hasBaselinePopulation",
    "hasBeneficialOwner",
    "hasBeneficiary",
    "hasBorrower",
    "hasBusinessCenter",
    "hasBusinessDayAdjustment",
    "hasBusinessDayConvention",
    "hasBusinessRecurrenceIntervalConvention",
    "hasBuyer",
    "hasBuyingCurrency",
    "hasCalculatedMarketValue",
    "hasCalculationAgent",
    "hasCalendarPeriod",
    "hasCallFeature",
    "hasCallPrice",
    "hasCallRateBasis",
    "hasCapacity",
    "hasCapPrice",
    "hasCardVerificationCode",
    "hasCitizenship",
    "hasCloseDate",
    "hasClosingPriceDeterminationMethod",
    "hasCommodityValueAsOfDate",
    "hasCommodityValueAsOfExecutionDate",
    "hasComparisonPopulation",
    "hasCompoundingFrequency",
    "hasConstantNotionalAmount",
    "hasConstituent",
    "hasContractDuration",
    "hasContractPrice",
    "hasContractualElement",
    "hasControllingAffiliate",
    "hasControllingOrganizationMember",
    "hasControllingParty",
    "hasConvertibleDate",
    "hasCorporateOfficer",
    "hasCorrespondingAccount",
    "hasCost",
    "hasCounterparty",
    "hasCountry",
    "hasCounty",
    "hasCoverageArea",
    "hasCreditCardNetwork",
    "hasCreditLimit",
    "hasCurrency",
    "hasCustomNotionalAmount",
    "hasDataSource",
    "hasDate",
    "hasDateAdded",
    "hasDatedDate",
    "hasDateEstablished",
    "hasDateEstablishmentTerminated",
    "hasDateInsured",
    "hasDateOfAssessment",
    "hasDateOfBirth",
    "hasDateOfDeath",
    "hasDateOfIncorporation",
    "hasDateOfIssuance",
    "hasDateOfRegistration",
    "hasDatePeriod",
    "hasDateReceived",
    "hasDateTime",
    "hasDateTimeStamp",
    "hasDealtCurrency",
    "hasDebtAmount",
    "hasDefaultInterestCompoundingBasis",
    "hasDefaultThresholdAmount",
    "hasDelegatedControlOf",
    "hasDeliveryMethod",
    "hasDenomination",
    "hasDenominator",
    "hasDenotation",
    "hasDesignation",
    "hasDetachmentPoint",
    "hasDimension",
    "hasDirector",
    "hasDirectOwnership",
    "hasDirectOwningEntity",
    "hasDirectPart",
    "hasDistributionMethod",
    "hasDividend",
    "hasDividendAdjustmentPeriod",
    "hasDividendDeclarationDate",
    "hasDividendGracePeriod",
    "hasDomesticUltimateParent",
    "hasDuration",
    "hasDurationOfUnemployment",
    "hasEarlierForm",
    "hasEarliestRedemptionDate",
    "hasEarlyTerminationDate",
    "hasEffectiveDate",
    "hasEffectiveDateTimeStamp",
    "hasElectronicMailAddress",
    "hasEmployedParty",
    "hasEmployee",
    "hasEmployingParty",
    "hasEnd",
    "hasEndDate",
    "hasEndingBalance",
    "hasEndTime",
    "hasEntityExpirationReason",
    "hasEntityStatus",
    "hasEquity",
    "hasEstimatedTotalCollateralValueAtIssuance",
    "hasEstimatedValue",
    "hasEventDate",
    "hasExchangeRateQuotationSource",
    "hasExDividendDate",
    "hasExecutionDate",
    "hasExecutionDateTimeStamp",
    "hasExerciseDate",
    "hasExerciseDateOffset",
    "hasExercisePrice",
    "hasExerciseSchedule",
    "hasExerciseStyle",
    "hasExerciseTerms",
    "hasExerciseWindow",
    "hasExpirationDate",
    "hasExplicitDate",
    "hasExpression",
    "hasExtendablePeriod",
    "hasExtensionProvision",
    "hasExtraordinaryRedemptionProvision",
    "hasFactor",
    "hasFinalInterestPaymentDate",
    "hasFinalMaturityDate",
    "hasFinalStub",
    "hasFinancialInstrumentShortName",
    "hasFirstBarrierPrice",
    "hasFirstCallPrice",
    "hasFirstCouponPaymentDate",
    "hasFirstDeliveryDate",
    "hasFirstNoticeDate",
    "hasFirstNotionalStepDate",
    "hasFirstParCallDate",
    "hasFirstParCallPrice",
    "hasFirstPremiumCallDate",
    "hasFirstPremiumCallPrice",
    "hasFirstPutDate",
    "hasFirstPutPrice",
    "hasFirstRateChangeTerm",
    "hasFirstRebateAmount",
    "hasFirstTradeDate",
    "hasFirstTradeSettlementDate",
    "hasFixedComparativeDate",
    "hasFixedDividendRate",
    "hasFloatingRateCap",
    "hasFloatingRateFloor",
    "hasFormula",
    "hasForwardExchangeRate",
    "hasFullSovereigntyOver",
    "hasFundingLeg",
    "hasFundingSource",
    "hasGeneralPartner",
    "hasGeneratingEntity",
    "hasGeneratingEntityIdentifier",
    "hasGlobalUltimateParent",
    "hasGoal",
    "hasGoverningJurisdiction",
    "hasGracePeriod",
    "hasGrade",
    "hasGuaranteedAmount",
    "hasGuarantor",
    "hasGuarantorParty",
    "hasHeadquartersAddress",
    "hasHomeExchange",
    "hasIndicatorValue",
    "hasIndividualPayment",
    "hasIndividualPostcode",
    "hasInForce",
    "hasInitialExchangeDate",
    "hasInitialFundingDate",
    "hasInitialInterestAccrualDate",
    "hasInitialInterestPaymentDate",
    "hasInitialPrincipalPaymentDate",
    "hasInitialStub",
    "hasInput",
    "hasInterestAccrualDateOffset",
    "hasInterestPaymentDay",
    "hasInterestPaymentFrequency",
    "hasInterestPaymentTerms",
    "hasInterestRate",
    "hasInterestRateCap",
    "hasInvestmentEntity",
    "hasIssuedCapital",
    "hasJurisdiction",
    "hasLastCouponPaymentDate",
    "hasLastDeliveryDate",
    "hasLastNoticeDate",
    "hasLastNotionalStepDate",
    "hasLastTradingDateTime",
    "hasLeg",
    "hasLegalAddress",
    "hasLegalAgent",
    "hasLegalForm",
    "hasLegalStructure",
    "hasLender",
    "hasLifecycle",
    "hasLimitedPartner",
    "hasLoanBalance",
    "hasLocation",
    "hasLockoutPeriod",
    "hasLookbackPeriod",
    "hasLowerBound",
    "hasMajorityControllingParty",
    "hasManagingMember",
    "hasMarketCapitalization",
    "hasMarketCapitalizationValue",
    "hasMarketIdentifierCodeStatus",
    "hasMaturityDate",
    "hasMaximumAdvanceAmount",
    "hasMaximumPermissiveValue",
    "hasMeasurementReference",
    "hasMeasurementUnit",
    "hasMember",
    "hasMethodOfAdjustment",
    "hasMilestoneProvision",
    "hasMinimumLegalWorkingAge",
    "hasMinimumPermissiveValue",
    "hasMinimumQuotationAmount",
    "hasMinimumRedemptionPrice",
    "hasMinuend",
    "hasMonetaryAmount",
    "hasMonitoringPeriod",
    "hasMunicipality",
    "hasMunicipalTrustee",
    "hasName",
    "hasNominalValue",
    "hasNonBindingTerm",
    "hasNotificationProvision",
    "hasNotionalAmount",
    "hasNumerator",
    "hasObjective",
    "hasObjectRole",
    "hasObligation",
    "hasObservedValue",
    "hasOccurrence",
    "hasOffering",
    "hasOfferingAmount",
    "hasOfferingPrice",
    "hasOpenDate",
    "hasOperatingAddress",
    "hasOptionHolder",
    "hasOptionTypeElectionDate",
    "hasOptionWriter",
    "hasOriginalIssueDiscountAmount",
    "hasOriginalNotionalValue",
    "hasOriginalPlaceOfListing",
    "hasOriginalTimeToMaturity",
    "hasOutput",
    "hasOutstandingAmount",
    "hasOverallPeriod",
    "hasOwnedAsset",
    "hasOwnedEntity",
    "hasOwningParty",
    "hasPart",
    "hasPartialRedemptionAllocationConvention",
    "hasPartyInControl",
    "hasPartyRole",
    "hasPaymentAmount",
    "hasPaymentDueDate",
    "hasPaymentHistory",
    "hasPaymentSchedule",
    "hasPenultimateCouponPaymentDate",
    "hasPeriodicity",
    "hasPlaceOfBirth",
    "hasPortfolioCompany",
    "hasPostdirectionalSymbol",
    "hasPostingDate",
    "hasPredirectionalSymbol",
    "hasPreferredSettlementCurrency",
    "hasPremium",
    "hasPremiumAmount",
    "hasPrePaymentPenaltyTerm",
    "hasPrice",
    "hasPriceAndYieldDayCountConvention",
    "hasPriceDeterminationMethod",
    "hasPricingSource",
    "hasPrimaryAccountHolder",
    "hasPrimaryAccountNumber",
    "hasPrimaryAddressNumber",
    "hasPrimaryResidence",
    "hasPrincipal",
    "hasPrincipalAmount",
    "hasPrincipalExecutiveOfficeAddress",
    "hasPrincipalManagingParty",
    "hasPrincipalParty",
    "hasPrincipalPaymentDay",
    "hasPrincipalPaymentFrequency",
    "hasPrincipalRepaymentDate",
    "hasPriorityLevel",
    "hasPublisher",
    "hasPutDate",
    "hasPutFeature",
    "hasPutFrequency",
    "hasQuantityKind",
    "hasQuantityValue",
    "hasQuantityValueRange",
    "hasQuotationBlockAmountBasis",
    "hasQuotationDate",
    "hasQuotationMethod",
    "hasQuotationSettlementBasis",
    "hasQuoteCurrency",
    "hasQuotedExchangeRate",
    "hasRateOfReturn",
    "hasRateResetTimeOfDay",
    "hasRating",
    "hasRatingScore",
    "hasReach",
    "hasRecord",
    "hasRecordDate",
    "hasRecurrenceInterval",
    "hasRedemptionAmount",
    "hasRedemptionPremium",
    "hasRedemptionProvision",
    "hasReferenceCurrency",
    "hasReferencePeriod",
    "hasRegion",
    "hasRegisteredAddress",
    "hasRegistrationAuthority",
    "hasRegistrationStatus",
    "hasRegistryEntry",
    "hasRelativeComparativeDate",
    "hasRelativeComparativePeriod",
    "hasRelativePriceAtIssue",
    "hasRelativePriceAtMaturity",
    "hasRelativePriceAtRedemption",
    "hasReleaseDate",
    "hasRemarketingAgent",
    "hasRepaymentTerms",
    "hasReportDate",
    "hasReportDateTime",
    "hasReportingPeriod",
    "hasRequestDate",
    "hasRequestDateTime",
    "hasResetDateOffset",
    "hasResidence",
    "hasResponsibility",
    "hasReturnLeg",
    "hasRole",
    "hasSchedule",
    "hasScheduledTerminationDate",
    "hasScheduledUnpaidBalance",
    "hasSecondaryAccountHolder",
    "hasSecondaryUnit",
    "hasSecondBarrierPrice",
    "hasSecondRebateAmount",
    "hasSelectingParty",
    "hasSeller",
    "hasSellingCurrency",
    "hasSeriesOrigin",
    "hasSettlementAmount",
    "hasSettlementDate",
    "hasSettlementDateOffset",
    "hasSettlementTerms",
    "hasSharedSovereigntyOver",
    "hasShareholder",
    "hasSharePaymentStatus",
    "hasSigningAuthorityFor",
    "hasSovereigntyOver",
    "hasSpatialBoundary",
    "hasSpotExchangeRate",
    "hasStage",
    "hasStart",
    "hasStartDate",
    "hasStartingBalance",
    "hasStartTime",
    "hasStrategy",
    "hasStreetAddress",
    "hasStreetName",
    "hasStreetSuffix",
    "hasStrikePercentageAmount",
    "hasStrikeRate",
    "hasStructureName",
    "hasStub",
    "hasSubdivision",
    "hasSubFund",
    "hasSubjectRole",
    "hasSubregion",
    "hasSubscriptionPeriod",
    "hasSubsidiary",
    "hasSubtrahend",
    "hasSubUnit",
    "hasSwapIdentifier",
    "hasTargetValue",
    "hasTelephoneNumber",
    "hasTenor",
    "hasTerm",
    "hasTerminationDate",
    "hasTickSize",
    "hasTickValue",
    "hasTime",
    "hasTimeDirection",
    "hasTimePeriod",
    "hasTotalClosingCosts",
    "hasTotalPointsAndFees",
    "hasTradeDate",
    "hasTradingDateTime",
    "hasTransactionDate",
    "hasTransliteratedAddress",
    "hasTrustee",
    "hasUndergoer",
    "hasUnderlier",
    "hasUnderlyingAssetPrice",
    "hasUpFrontFee",
    "hasUpperBound",
    "hasValidationAuthority",
    "hasValidationLevel",
    "hasValuationTerms",
    "hasValueExpressedIn",
    "hasVestedInIt",
    "holds",
    "holdsDuring",
    "holdsSharesIn",
    "identifies",
    "implements",
    "implies",
    "involves",
    "involvesControlledThing",
    "involvesMerchant",
    "isAbout",
    "isAdvisedBy",
    "isAffectedBy",
    "isAmortizationOf",
    "isApplicableIn",
    "isApplicableInJurisdiction",
    "isAssetOf",
    "isAuthorizedBy",
    "isAuthorizedThrough",
    "isBasedOn",
    "isBasedOnInvestmentEquity",
    "isBeneficialOwnerOf",
    "isBeneficiaryOf",
    "isCapacityOf",
    "isCausedBy",
    "isCharacterizedBy",
    "isClassifiedBy",
    "isCollateralizationOf",
    "isCollateralizedBy",
    "isConferredBy",
    "isConferredOn",
    "isConsolidatedBy",
    "isConsolidationOf",
    "isConstituentOf",
    "isConstitutedBy",
    "isControlledBy",
    "isControlledPartyOf",
    "isControlledThingIn",
    "isControllingAffiliateOf",
    "isControllingMemberOf",
    "isControllingPartyIn",
    "isControllingPartyOf",
    "isDefinedIn",
    "isDenominatedIn",
    "isDerivedFrom",
    "isDescribedBy",
    "isDesignatedBy",
    "isDimensionOf",
    "isDirectlyAffectedBy",
    "isDirectlyConsolidatedBy",
    "isDirectorOf",
    "isDirectPartOf",
    "isDomiciledIn",
    "isElectedBy",
    "isEmbodiedIn",
    "isEmployedBy",
    "isEmployedIn",
    "isEmployeeOf",
    "isEmployingParty",
    "isEstimatedValueOf",
    "isEvaluatedBy",
    "isEvidencedBy",
    "isEvidenceFor",
    "isExemplifiedBy",
    "isExperiencedBy",
    "isFacilitatedBy",
    "isGeneratedBy",
    "isGovernedBy",
    "isGuaranteedBy",
    "isGuarantorOf",
    "isHeldBy",
    "isIdentifiedBy",
    "isImplementedBy",
    "isImpliedBy",
    "isIncludedIn",
    "isIncorporatedIn",
    "isIndexTo",
    "isInForceIn",
    "isInputTo",
    "isInstrumentOf",
    "isInterestOn",
    "isInternationalBranchOf",
    "isIssuedBy",
    "isIssuedInForm",
    "isJurisdictionOf",
    "isLegallyRecordedIn",
    "isLegOf",
    "isLicensedBy",
    "isLifecycleOf",
    "isLimitedPartnerOf",
    "isLinkedToAccount",
    "isLinkedToFallback",
    "isListedVia",
    "isManagedBy",
    "isManagingMemberOf",
    "isMandatedBy",
    "isManifestedIn",
    "isMemberOf",
    "isMembershipPartyIn",
    "isNameOf",
    "isObjectRoleIn",
    "isObligationOf",
    "isOfferingOf",
    "isOfficerOf",
    "isOrganizationMember",
    "isOrganizedIn",
    "isOutputFrom",
    "isOwed",
    "isOwedBy",
    "isOwedTo",
    "isOwnedAndControlledBy",
    "isOwnedAsset",
    "isOwnedBy",
    "isOwningParty",
    "isParentCompanyOf",
    "isPartOf",
    "isPartyControlling",
    "isPlayedBy",
    "isPortfolioCompanyOf",
    "isPredicatedOn",
    "isPremiumOn",
    "isPriceFor",
    "isPrimaryContractFor",
    "isPrincipalOf",
    "isPrincipalPartyOf",
    "isProducedBy",
    "isProvidedBy",
    "isProvidedTo",
    "isProvisionedBy",
    "isPublishedBy",
    "isQualifiedBy",
    "isRealizedIn",
    "isRecognizedIn",
    "isReferredToBy",
    "isRegisteredBy",
    "isRegisteredIn",
    "isRegisteredWith",
    "isRegistrationAuthorityFor",
    "isRegulatedBy",
    "isRelativeTo",
    "isReportedTo",
    "isRepresentedBy",
    "isRequestedBy",
    "isRequestedOf",
    "isRoleIn",
    "isSeniorTo",
    "isServicedBy",
    "isSignifiedBy",
    "isSituatedAt",
    "isSpecifiedIn",
    "isStageOf",
    "isSubFundOf",
    "isSubjectRoleIn",
    "isSubmittedBy",
    "isSubmittedTo",
    "isSubordinatedTo",
    "isSubordinateTo",
    "isSubregionOf",
    "isSubsidiaryOf",
    "isSubUnitOf",
    "issues",
    "isSuppliedBy",
    "isTradedOn",
    "isTriggeredBy",
    "isTrusteeOf",
    "isUltimatelyConsolidatedBy",
    "isUnderwrittenBy",
    "isUsedBy",
    "isValueOf",
    "isVolatilityOf",
    "isWhollyOwnedBy",
    "licenses",
    "lists",
    "manages",
    "mandates",
    "manifests",
    "nominates",
    "operatesInCountry",
    "operatesInMunicipality",
    "owes",
    "owns",
    "ownsAndControls",
    "ownsAsset",
    "playsActivePartyIn",
    "playsActiveRoleIn",
    "playsActiveRoleThatAffects",
    "playsActiveRoleThatDirectlyAffects",
    "playsRole",
    "precedes",
    "produces",
    "producesRatingsFor",
    "provides",
    "provisions",
    "publishes",
    "qualifies",
    "rates",
    "realizes",
    "records",
    "recordsTransaction",
    "refersTo",
    "registers",
    "regulates",
    "regulatesSupplyOf",
    "relatesTo",
    "reportsOn",
    "requests",
    "sells",
    "sellsTo",
    "situates",
    "specializes",
    "specifies",
    "specifiesConversionDate",
    "specifiesConversionInto",
    "specifiesValueOf",
    "submits",
    "succeeds",
    "supersedes",
    "supplies",
    "undergoes",
    "underwrites",
    "uses",
    "usesAdministrativeLanguage",
    "usesCurrency",
    "usesCurrencyInAveraging",
    "usesRatingParty"
  ]
}<|MERGE_RESOLUTION|>--- conflicted
+++ resolved
@@ -5534,11 +5534,8 @@
     }
   ],
   "metadata": {
-<<<<<<< HEAD
     "lastExtraction": "2025-07-24T10:48:51.520Z",
-=======
     "lastExtraction": "2025-07-24T12:49:41.157Z",
->>>>>>> 59d215e5
     "sourceVersion": "2024-01",
     "localVersion": "1.0.0"
   },
